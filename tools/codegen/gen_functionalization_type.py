from tools.codegen.api import cpp
from tools.codegen.api.types import (
    DispatcherSignature, Binding, FunctionalizationLambda, ViewInverseSignature
)
from tools.codegen.api.translate import translate
from tools.codegen.context import with_native_function
from tools.codegen.model import (
    Argument, NativeFunction, SchemaKind, BackendIndex,
    Tag, FunctionSchema, SelfArgument, TensorOptionsArguments, BaseType, BaseTy
)
from tools.codegen.selective_build.selector import SelectiveBuilder
from typing import List, Optional, Union, Tuple

def modifies_arguments(f: NativeFunction) -> bool:
    return f.func.kind() in [SchemaKind.inplace, SchemaKind.out]

# This function constructs the return statement for the kernels that contain mutations
# It mostly just needs to special case multi-output returns to wrap the result in a tuple
def return_str(f: NativeFunction) -> str:
    if len(f.func.arguments.out) != 0:
        if len(f.func.arguments.out) > 1:
            return_names = ', '.join(a.name for a in f.func.arguments.out)
            sig = DispatcherSignature.from_schema(f.func, structured_type_override=f.part_of_structured_group)
            return f'return {sig.returns_type().cpp_type()}({return_names});'
        else:
            return f'return {f.func.arguments.out[0].name}'
    if f.func.arguments.self_arg is not None:
        return f'return {f.func.arguments.self_arg.argument.name}'
    return ''

def wrapper_name(func: FunctionSchema) -> str:
    if func.name.overload_name:
        return f'{cpp.name(func)}_{func.name.overload_name}'
    else:
        return cpp.name(func)

def is_tensor_like(a: Union[Argument, TensorOptionsArguments, SelfArgument]) -> bool:
    return isinstance(a, SelfArgument) or (isinstance(a, Argument) and a.type.is_tensor_like())

# unwraps all tensor-like arguments, returning:
# (1) a string containing all of the logic that does the unwrapping
# (2) a context, to be used by translate(), with all of the relevant bindings.
def unwrap_tensor_args(sig: DispatcherSignature, *, is_view_op: bool) -> Tuple[str, List[Binding]]:
    context: List[Binding] = []
    unwrapped_tensor_args: List[str] = []
    for arg in sig.arguments():
        if is_tensor_like(arg.argument):
            # for tensor inputs, we want to unwrap them before passing them into the redispatch calls.
            unwrapped_name = f'{arg.name}_'
            # For most ops, the functionalization needs to sync any pending updates on the input tensors
            # before calling the operator, since otherwise the operator will act on stale data.
            # For view ops though, we can continue to defer syncing until the tensor is used by
            # a non-view operator.
            maybe_sync_input = '' if is_view_op else f'at::functionalization::impl::sync({arg.name});'
            unwrapped_tensor_args.append(f"""
      {arg.nctype.remove_const_ref().cpp_type()} {unwrapped_name};
      if (at::functionalization::impl::isFunctionalTensor({arg.name})) {{
        {maybe_sync_input}
        {unwrapped_name} = at::functionalization::impl::from_functional_tensor({arg.name});
      }} else {{
        {unwrapped_name} = {arg.name};
      }}""")
            context.append(arg.with_name(unwrapped_name))
        else:
            # for non-tensor inputs, we want to pass them directly into the redispatch calls.
            context.append(arg)
    unwrap_tensor_args_str = '\n      '.join(unwrapped_tensor_args)
    return unwrap_tensor_args_str, context

# converts  all tensor-like arguments to meta tensors, which are used to compute stride info. Returns:
# (1) a string containing all of the logic that does the conversions.
# (2) a context, to be used by translate(), with all of the relevant bindings.
def convert_to_meta_tensors(sig: DispatcherSignature) -> Tuple[str, List[Binding]]:
    context: List[Binding] = []
    unwrapped_tensor_args: List[str] = []
    for arg in sig.arguments():
        if is_tensor_like(arg.argument):
            # for tensor inputs, we want to unwrap them before passing them into the redispatch calls.
            # for tensor inputs, we want to unwrap them before passing them into the redispatch calls.
            a_ = arg.name
            unwrapped_name = f'{arg.name}_meta'
            unwrapped_tensor_args.append(
                f"auto {unwrapped_name} = at::native::empty_strided_meta({a_}.sizes(), {a_}.strides(), \
/*dtype=*/c10::make_optional({a_}.scalar_type()), /*layout=*/c10::make_optional({a_}.layout()), \
/*device=*/c10::make_optional(c10::Device(kMeta)), /*pin_memory=*/c10::nullopt);"
            )
            context.append(arg.with_name(unwrapped_name))
        else:
            # for non-tensor inputs, we want to pass them directly into the redispatch calls.
            context.append(arg)
    unwrap_tensor_args_str = '\n        '.join(unwrapped_tensor_args)
    return unwrap_tensor_args_str, context

# The functionalization codegen currently expects view op schemas to have this form:
# foo(Tensor(a), ...) -> Tensor(a) (e.g. transpose)
# foo(Tensor(a!), ...) -> Tensor(a!) (e.g. transpose_)
def assert_view_op_properties(func: FunctionSchema) -> None:
    def is_alias(a: Argument) -> bool:
        return a.annotation is not None

    args = func.arguments.flat_non_out
    # The first argument is a tensor with an alias semantics (annotations)
    assert len(args) > 0 and args[0].type == BaseType(BaseTy.Tensor), \
        f"""In the functionalization codegen, we expect the first argument of every view operator to be a tensor,
but found an argument of type {str(args[0].type)} for operator: {str(func.name)}."""
    # No other arguments have aliasing semantics
    assert is_alias(args[0]) and not any(is_alias(a) for a in args[1:]), \
        """In the functionalization codegen, we expect the first argument of every view operator to alias the output.
View operators with multiple aliasing inputs aren't supported yet. Found an operator that doesn't satisfy this constraint"""

# Generates the Functionalization kernel for:
# - ops that create aliases (e.g. transpose())
# - ops that are views AND mutations (e.g. transpose_())
def emit_view_functionalization_body(
        f: NativeFunction,
        functional_op: NativeFunction
) -> str:
    # view op case
    assert f.is_view_op

    if f.tag is Tag.inplace_view:
        # This op is both an inplace op AND a view op.
        # See Note [Functionalization Pass - Inplace View Ops] for details.
        # I currently have the view meta call into the out-of-place variant of the view, to avoid
        # having to define an extra ~20 inplace {view}_inverse_ functions.
        # Most view ops don't have NativeFunctionGroup's both, because we don't define out= variants for view ops.
        # I'm assuming that every inplace-view op has a corresponding out-of-place view op,
        # with the same name but the trailing underscore removed.
        # This is currently asserted at parse time in gen.py (see error_check_native_functions).
        assert f.func.kind() is SchemaKind.inplace
        # Requirement: Every inplace_view op needs to have a corresponding functional view op, which we paired together beforehand.
        assert functional_op is not None
        api_name = functional_op.func.name.unambiguous_name()
        call_sig = DispatcherSignature.from_schema(
            functional_op.func, structured_type_override=functional_op.part_of_structured_group)
    else:
        api_name = f.func.name.unambiguous_name()
        call_sig = DispatcherSignature.from_schema(f.func, structured_type_override=f.part_of_structured_group)

    dispatcher_sig = DispatcherSignature.from_schema(f.func, structured_type_override=f.part_of_structured_group)
    assert_view_op_properties(f.func)
    view_tensor_name = dispatcher_sig.arguments()[0].name

    return_type = dispatcher_sig.returns_type().remove_const_ref().cpp_type()

    unwrap_tensor_args_str, unwrapped_args_ctx = unwrap_tensor_args(dispatcher_sig, is_view_op=True)
    view_redispatch_args = [e.expr for e in translate(unwrapped_args_ctx, call_sig.arguments(), method=False)]

    forward_lambda = FunctionalizationLambda.from_func(f, functional_op=functional_op, is_reverse=False)
    reverse_lambda = FunctionalizationLambda.from_func(f, functional_op=functional_op, is_reverse=True)

    # The meta API call should use the same arguments, but convert all tensors to meta tensors first.
    meta_conversion_str, meta_call_ctx = convert_to_meta_tensors(dispatcher_sig)
    meta_call_args = [e.expr for e in translate(meta_call_ctx, call_sig.arguments(), method=False)]

    if f.tag is Tag.inplace_view:
        # See Note [Functionalization Pass - Inplace View Ops] for more details
        return f"""
      if (!at::functionalization::impl::isFunctionalTensor({view_tensor_name})) {{
        // functionalization is re-entrant, but will no-op if it wasn't passed a FunctionalTensorWrapper.
        {unwrap_tensor_args_str}
        at::AutoDispatchSkipFunctionalize guard;
        return at::_ops::{f.func.name.unambiguous_name()}::call({', '.join(view_redispatch_args)});
      }}
      at::functionalization::ViewMeta view_meta = at::functionalization::ViewMeta(
        {forward_lambda.decl()} {{
          return {forward_lambda.inner_call()}
        }},
        {reverse_lambda.decl()} {{
          return {reverse_lambda.inner_call()}
        }}
      );
      at::functionalization::impl::mutate_view_meta({view_tensor_name}, view_meta);
      {return_type} reference_tensor_output;
      {{
        at::AutoDispatchSkipFunctionalize guard;
        {meta_conversion_str}
        reference_tensor_output = at::_ops::{api_name}::call({', '.join(meta_call_args)});
      }}
      // See  Note [Propagating strides in the functionalization pass]
      at::functionalization::impl::set_sizes_strides_offset({view_tensor_name}, reference_tensor_output);
      return {view_tensor_name};
"""

    else:
        return f"""
      {unwrap_tensor_args_str}
      if (!at::functionalization::impl::isFunctionalTensor({view_tensor_name})) {{
        // functionalization is re-entrant, but will no-op if it wasn't passed a FunctionalTensorWrapper.
        at::AutoDispatchSkipFunctionalize guard;
        return at::_ops::{api_name}::call({', '.join(view_redispatch_args)});
      }}
      {return_type} tmp_output;
      {return_type} reference_tensor_output;
      {{
        at::AutoDispatchSkipFunctionalize guard;
        {meta_conversion_str}
        reference_tensor_output = at::_ops::{api_name}::call({', '.join(meta_call_args)});
        tmp_output = at::_ops::{api_name}::call({', '.join(view_redispatch_args)});
        // I'm fusing the [alias removal], [mutation removal], [add views back] passes together.
        // Later, we'll want to turn them into separate passes (since e.g. vulkan only cares about alias removal).
      }}
      at::functionalization::ViewMeta view_meta = at::functionalization::ViewMeta(
        {forward_lambda.decl()} {{
          return {forward_lambda.inner_call()}
        }},
        {reverse_lambda.decl()} {{
          return {reverse_lambda.inner_call()}
        }}
      );
      auto out = at::functionalization::impl::create_functional_tensor_with_view_meta(tmp_output, {view_tensor_name}, view_meta);
      // See  Note [Propagating strides in the functionalization pass]
      at::functionalization::impl::set_sizes_strides_offset(out, reference_tensor_output);
      return out;
"""

# Generates the Functionalization kernel for inplace ops
def emit_inplace_functionalization_body(
        f: NativeFunction,
        functional_op: Optional[NativeFunction]
) -> str:
    # mutation case
    assert(modifies_arguments(f))

    dispatcher_sig = DispatcherSignature.from_schema(f.func, structured_type_override=f.part_of_structured_group)

    return_type = dispatcher_sig.returns_type().remove_const_ref().cpp_type()

    unwrap_tensor_args_str, unwrapped_args_ctx = unwrap_tensor_args(dispatcher_sig, is_view_op=False)

    maybe_return = '' if len(f.func.returns) == 0 else 'return '

    mutated_names = [a.name for a in f.func.arguments.flat_all if a.type.is_tensor_like() and a.annotation is not None]
    non_mutated_names = [a.name for a in f.func.arguments.flat_all if a.type.is_tensor_like() and a.annotation is None]
    # all mutable inputs must be functional tensors in order to participate in functionalization
    check_all_mutated_args_are_functional = ' && '.join(
        ['true'] + [f'at::functionalization::impl::isFunctionalTensor({a})' for a in mutated_names])
    check_any_non_mutated_args_are_functional = ' || '.join(
        ['false'] + [f'at::functionalization::impl::isFunctionalTensor({a})' for a in non_mutated_names])
    # These are used in the cases where we don't functionalize and redispatch to the inplace op
    # case 1: we hit an inplace op that doesn't have an out-of-place equivalent
    # case 2: we hit an inplace ops but our inputs are not functional tensors (in which case our kernel just no-ops)
    inplace_exprs = [e.expr for e in translate(unwrapped_args_ctx, dispatcher_sig.arguments(), method=False)]

    # Note [functionalizating copy_() and not preserving strides]
    # copy_() can't be functionalized, since there doesn't exist an out-of-place variant.
    # We could add one, but that would be sub-optimal for functorch: copy() would need to allocate a fresh tensor.
    # This may seem like a large hack for one optimization, but copy_() is one of the most common inplace operators.
    # Instead, we can replace `self.copy_(src)` with `src.to(self).expand_as(self)`.
    # This maintains the exact same semantics, EXCEPT that we don't preserve the strides from `self`.
    # This seems like a reasonable tradeoff, for a few reasons:
    # - mutation removal is only used by functorch, and not by Vulkan or XLA. Functorch already doesn't preserve strides.
    # - There are actually a few other places where the functionalization pass currently doesn't support strides:
    #   calls to slice/diagonal_scatter don't currently preserve the strides of their inputs (but maybe we should fix this).
    if str(f.func.name) == 'copy_':
        functional_call_str = """\
            auto tmp_intermediate = at::_ops::to_other::call(src_, self_, non_blocking, false, c10::nullopt);
            tmp_output = at::_ops::expand_as::call(tmp_intermediate, self_);"""
    elif functional_op is None:
        # We can't functionalize this inplace op, since we don't know what the corresponding functional op is.
        warn_str = "Note: the functionalization pass encountered an operator ({str(f.func.name)}) that it could not functionalize, \
because it couldn't find an out-of-place equivalent of the operator to call. \
Instead, it's calling the inplace/view operator directly. \
If this causes problems in your program, consider upstreaming the out-of-place op to PyTorch."

        return f"""
      if (c10::impl::tls_local_dispatch_key_set().included_.has(c10::DispatchKey::Functionalize)) {{
          TORCH_WARN("{warn_str}");
      }}
      {unwrap_tensor_args_str}
      at::AutoDispatchSkipFunctionalize guard;
      // Redispatch as normally otherwise, since XLA has its own lowerings for special inplace ops.
      {maybe_return}at::_ops::{f.func.name.unambiguous_name()}::call({', '.join(inplace_exprs)});
"""
    else:
        # call the out-of-place variant of the op
<<<<<<< HEAD
        functional_sig = DispatcherSignature.from_schema(
            functional_op.func, structured_type_override=functional_op.part_of_structured_group)
        functional_exprs = [keyset] + [e.expr for e in translate(unwrapped_args_ctx, functional_sig.arguments(), method=False)]
=======
        functional_sig = DispatcherSignature.from_schema(functional_op.func)
        functional_exprs = [e.expr for e in translate(unwrapped_args_ctx, functional_sig.arguments(), method=False)]
>>>>>>> 9b639f26
        functional_call_str = \
            f"tmp_output = at::_ops::{functional_op.func.name.unambiguous_name()}::call({', '.join(functional_exprs)});"

    mutable_input_post_processing = '\n'.join([
        f"""
      auto {a.name}_functional = at::functionalization::impl::unsafeGetFunctionalWrapper({a.name});
      {a.name}_functional->replace_(tmp_output);
      {a.name}_functional->commit_update();"""
        for a in f.func.arguments.flat_non_out
        if a.annotation and a.annotation.is_write and a.type.is_tensor_like()])

    return f"""
      {unwrap_tensor_args_str}
      if (!({check_all_mutated_args_are_functional})) {{
        if (({check_any_non_mutated_args_are_functional})) {{
         // case 1: trying to mutate a non functional tensor with a functional tensor is an error
         TORCH_INTERNAL_ASSERT(false,
           "mutating a non-functional tensor with a functional tensor is not allowed.",
           " Please ensure that all of your inputs are wrapped inside of a functionalize() call.");
        }} else {{
         // case 2: arguments are not functional tensors, so we no-op and redispatch.
         at::AutoDispatchSkipFunctionalize guard;
         at::_ops::{f.func.name.unambiguous_name()}::call({', '.join(inplace_exprs)});
        {return_str(f)};
        }}
      }} else {{
        {return_type} tmp_output;
        {{
          at::AutoDispatchSkipFunctionalize guard;
          // The functionalization pass explicitly doesn't pass out= parameters to the redispatch
          {functional_call_str}
        }}
        {mutable_input_post_processing}
        {return_str(f)};
      }}"""


def emit_declaration_for_noncomposite_views(f: NativeFunction) -> str:
    # For every view op, we need a corresponding "inverse view" function.
    # This generates the declarations so we get a good compiler error when someone adds a new view.
    view_inverse_sig = ViewInverseSignature(f)
    return view_inverse_sig.decl()


# The below functions generate RegisterFunctionalization.cpp
# These files provide the kernels that run the functionalization pass, which can be opted into
# per backend (e.g. XLA or Vulkan), or as a composable transform (functionalize() in functorch).

def needs_functionalization(
    selector: SelectiveBuilder,
    f: NativeFunction,
) -> bool:
    return (selector.include_all_operators and
            (f.is_view_op or modifies_arguments(f)))


def gen_functionalization_registration(
    selector: SelectiveBuilder,
    f: NativeFunction,
    composite_implicit_autograd_index: BackendIndex
) -> Optional[str]:
    @with_native_function
    def emit_registration_helper(f: NativeFunction) -> Optional[str]:
        # Note: for now, this logic is meant to avoid registering functionalization kernels for mobile.
        # At some point, Vulkan we'll want to use functionalization and we'll need to change this.
        if not needs_functionalization(selector, f):
            return None
        if f.is_view_op and f.has_composite_implicit_autograd_kernel:
            metadata = composite_implicit_autograd_index.get_kernel(f)
            assert metadata is not None
            native_api_name = metadata.kernel
            sig = DispatcherSignature.from_schema(f.func, structured_type_override=f.part_of_structured_group)
            # Note [Composite view ops in the functionalization pass]
            # We don't need to worry about implemententing functionalization kernels for views with
            # CompositeImplicitAutograd kernels, because we can just decompose them into their base operators.
            # We can't just opt the entire Functionalization dispatch key into the composite keyset though,
            # because we don't want to decompose non-view ops that are composite, like `at::ones`.
            registration_str = f'static_cast<{sig.ptr_type()}>(at::native::{native_api_name})'
        else:
            registration_str = f'TORCH_FN(functionalization::{wrapper_name(f.func)})'

        return f'm.impl("{f.func.name}", {registration_str});'

    return emit_registration_helper(f)

def gen_functionalization_definition(
    selector: SelectiveBuilder,
    f: NativeFunction,
    functional_op: Optional[NativeFunction]
) -> Optional[str]:
    @with_native_function
    def emit_definition_helper(f: NativeFunction) -> Optional[str]:
        if not needs_functionalization(selector, f):
            return None
        if f.is_view_op and f.has_composite_implicit_autograd_kernel:
            # See Note [Composite view ops in the functionalization pass]
            return None
        # order is important here, ops that are both views and mutations should hit the view path.
        if f.is_view_op:
            # Every view op is expected to have a functional counterpart (e.g. transpose_() -> transpose())
            assert functional_op is not None
            body_str = emit_view_functionalization_body(f, functional_op)
        else:
            # inplace op
            assert modifies_arguments(f)
            body_str = emit_inplace_functionalization_body(f, functional_op)
        sig = DispatcherSignature.from_schema(f.func, structured_type_override=f.part_of_structured_group)
        return f"""
    {sig.defn(name=wrapper_name(f.func), is_redispatching_fn=True)} {{
    {body_str}
    }}
    """

    return emit_definition_helper(f)

# See Note [Functionalization Pass: View Inverses].
@with_native_function
def gen_functionalization_view_inverse_declaration(f: NativeFunction) -> Optional[str]:
    # We only need to generate view_inverse declarations for view ops that:
    # - aren't composite (since they'll decompose and we'll get them for free).
    # - aren't inplace (since they should have a corresponding functional version, which we call instead).
    if f.is_view_op and not f.has_composite_implicit_autograd_kernel and not modifies_arguments(f):
        output = emit_declaration_for_noncomposite_views(f)
        return output
    return None<|MERGE_RESOLUTION|>--- conflicted
+++ resolved
@@ -274,14 +274,9 @@
 """
     else:
         # call the out-of-place variant of the op
-<<<<<<< HEAD
         functional_sig = DispatcherSignature.from_schema(
             functional_op.func, structured_type_override=functional_op.part_of_structured_group)
-        functional_exprs = [keyset] + [e.expr for e in translate(unwrapped_args_ctx, functional_sig.arguments(), method=False)]
-=======
-        functional_sig = DispatcherSignature.from_schema(functional_op.func)
         functional_exprs = [e.expr for e in translate(unwrapped_args_ctx, functional_sig.arguments(), method=False)]
->>>>>>> 9b639f26
         functional_call_str = \
             f"tmp_output = at::_ops::{functional_op.func.name.unambiguous_name()}::call({', '.join(functional_exprs)});"
 
