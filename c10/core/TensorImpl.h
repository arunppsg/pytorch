--- conflicted
+++ resolved
@@ -1497,14 +1497,9 @@
    */
   template <typename T>
   const T* data_dtype_initialized() const {
-<<<<<<< HEAD
-    return data_dtype_initialized_impl<T, decltype(*this)>()(
-        *this, &TensorImpl::data_ptr_impl<T>);
-=======
     return data_dtype_initialized_impl<const T>([this] {
       return static_cast<const T*>(storage_.data());
     });
->>>>>>> 0811ba9d
   }
 
   /**
@@ -1522,50 +1517,13 @@
    */
   template <typename T>
   T* mutable_data_dtype_initialized() {
-<<<<<<< HEAD
-    return data_dtype_initialized_impl<T, decltype(*this)>()(
-        *this, &TensorImpl::mutable_data_ptr_impl<T>);
-=======
     return data_dtype_initialized_impl<T>([this] {
       return static_cast<T*>(storage_.mutable_data());
     });
->>>>>>> 0811ba9d
   }
 
  private:
   // Shared implementation of data_dtype_initialized() and
-<<<<<<< HEAD
-  // mutable_data_dtype_initialized() regardless of constness.
-  //
-  // See NOTE [ Template over constness of this ].
-  template <typename T, typename Self>
-  struct data_dtype_initialized_impl {
-    static_assert(std::is_same<
-                  std::remove_const_t<std::remove_reference_t<Self>>,
-                  TensorImpl>::value,
-                  "Self must be TensorImpl.");
-
-    template <typename U>
-    using MaybeConstT = std::conditional_t<
-        std::is_const<std::remove_reference_t<Self>>::value,
-        const U,
-        U>;
-
-    template <typename DataPtrImplAccessor>
-    MaybeConstT<T>* operator()(
-        Self& self,
-        const DataPtrImplAccessor& data_ptr_impl_accessor) {
-      TORCH_CHECK(
-          self.data_type_.template Match<T>(),
-          "Tensor type mismatch, caller expects elements to be ",
-          caffe2::TypeMeta::TypeName<T>(),
-          ", while tensor contains ",
-          self.data_type_.name(),
-          ". ");
-      return (self.*data_ptr_impl_accessor)();
-    }
-  };
-=======
   // mutable_data_dtype_initialized().
   template <typename T, typename Func>
   T* data_dtype_initialized_impl(const Func& get_data) const {
@@ -1578,7 +1536,6 @@
         ". ");
     return data_ptr_impl_impl<T>(get_data);
   }
->>>>>>> 0811ba9d
 
  public:
   /**
@@ -1598,46 +1555,6 @@
    */
   template <typename T>
   inline T* mutable_data_ptr_impl() {
-<<<<<<< HEAD
-    return data_ptr_impl_impl<T, decltype(*this)>()(
-        *this, &Storage::mutable_data);
-  }
-
- private:
-  // Shared implementation of data_ptr_impl() and
-  // mutable_data_ptr_impl() regardless of constness.
-  //
-  // See NOTE [ Template over constness of this ].
-  template <typename T, typename Self>
-  struct data_ptr_impl_impl {
-    static_assert(std::is_same<
-                  std::remove_const_t<std::remove_reference_t<Self>>,
-                  TensorImpl>::value,
-                  "Self must be TensorImpl.");
-
-    template <typename U>
-    using MaybeConstT = std::conditional_t<
-        std::is_const<std::remove_reference_t<Self>>::value,
-        const U,
-        U>;
-
-    MaybeConstT<T>* operator()(
-        Self& self,
-        MaybeConstT<void>* (Storage::*data_accessor)() const) {
-      TORCH_CHECK(
-          self.has_storage(),
-          "Cannot access data pointer of Tensor that doesn't have storage");
-      TORCH_CHECK(
-          self.storage_initialized(),
-          "The tensor has a non-zero number of elements, but its data is not allocated yet. "
-          "Caffe2 uses a lazy allocation, so you will need to call "
-          "mutable_data() or raw_mutable_data() to actually allocate memory.");
-      // Caller does the type check.
-      return static_cast<MaybeConstT<T>*>((self.storage_.*data_accessor)()) +
-          self.storage_offset_;
-    }
-  };
-=======
     return data_ptr_impl_impl<T>([this] {
       return static_cast<T*>(storage_.mutable_data());
     });
@@ -1659,7 +1576,6 @@
     // Caller does the type check.
     return get_data() + storage_offset_;
   }
->>>>>>> 0811ba9d
 
  public:
   /**
