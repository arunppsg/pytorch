--- conflicted
+++ resolved
@@ -64,11 +64,7 @@
     all_tensors = []
     for tensorlist in tensorlists:
         all_tensors.extend(tensorlist)
-<<<<<<< HEAD
-    return all(p is None or p.is_cuda for p in all_tensors)
-=======
     return all(p is None or (p.is_cuda and type(p) == torch.Tensor) for p in all_tensors)
->>>>>>> 12e559c5
 
 
 # Common doc strings among optimizers
