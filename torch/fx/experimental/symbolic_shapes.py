--- conflicted
+++ resolved
@@ -114,15 +114,12 @@
     if isinstance(a, SymInt):
         return a.node.guard_int("", 0)  # NB: uses Python backtrace
     assert type(a) is int
-<<<<<<< HEAD
-=======
     return a
 
 def guard_float(a):
     if isinstance(a, SymFloat):
         return a.node.guard_float("", 0)  # NB: uses Python backtrace
     assert isinstance(a, float)
->>>>>>> 60a3b742
     return a
 
 # Drop in replacement for math.sqrt
@@ -271,19 +268,8 @@
             log.warn(f"Failed to convert to bool: {r}")
             raise
 
-    def guard_bool(self, file, line):
-        # TODO: use the file/line for some useful diagnostic on why a
-        # guard occurred
-        # TODO: why is the replace needed here?
-        return bool(self.shape_env.evaluate_expr(self.shape_env.replace(self.expr)))
-
     def bool_(self):
-<<<<<<< HEAD
-        # TODO: why is the replace needed here?
-        return bool(self.shape_env.evaluate_expr(self.shape_env.replace(self.expr)))
-=======
         return self.guard_bool("", 0)
->>>>>>> 60a3b742
 
 
 if HAS_SYMPY:
@@ -402,11 +388,6 @@
                 ))
             return None
 
-<<<<<<< HEAD
-def safe_expand(r):
-    if hasattr(r, 'expand'):
-        return sympy.expand(r)
-=======
 @lru_cache(256)
 def safe_expand(r):
     if hasattr(r, 'expand'):
@@ -415,7 +396,6 @@
         except RecursionError:
             log.warning(f"RecursionError in sympy.expand({r})")
             return r
->>>>>>> 60a3b742
     else:
         return r
 
@@ -425,17 +405,10 @@
     'sub': lambda a, b: a - b,
     'mul': lambda a, b: a * b,
     'mod': lambda a, b: a % b,
-<<<<<<< HEAD
-    'pow': lambda a, b: a ** b,
-    'and': lambda a, b: a & b,
-    'or': lambda a, b: a | b,
-    'truediv': lambda a, b: a / b,
-=======
     'pow': lambda a, b: Pow(a, b),
     'and': lambda a, b: a & b,
     'or': lambda a, b: a | b,
     'truediv': lambda a, b: TrueDiv(a, b),
->>>>>>> 60a3b742
     'floordiv': lambda a, b: FloorDiv(a, b),
 }
 
@@ -519,8 +492,6 @@
 magic_methods_on_math = {"ceil", "floor"}
 magic_methods_on_submodule = {"sym_float", "sym_sqrt", "sym_min", "sym_max", "sym_not"}
 magic_methods_on_operator_with_trailing_underscore = {"and", "or"}
-<<<<<<< HEAD
-=======
 
 def method_to_operator(method):
     if method in magic_methods_on_operator_with_trailing_underscore:
@@ -534,7 +505,6 @@
     else:
         op = getattr(operator, method_attr)
     return op
->>>>>>> 60a3b742
 
 always_float_magic_methods = {"truediv", "sym_float", "sym_sqrt", "pow"}
 always_int_magic_methods = {"ceil", "floor"}
@@ -562,15 +532,7 @@
         method_attr = method
 
     def binary_magic_impl(self, other):
-<<<<<<< HEAD
-        if method in magic_methods_on_submodule:
-            op = getattr(sys.modules[__name__], method_attr)
-        else:
-            assert method not in magic_methods_on_math
-            op = getattr(operator, method_attr)
-=======
         op = method_to_operator(method)
->>>>>>> 60a3b742
         if SYM_FUNCTION_MODE:
             r = _handle_sym_dispatch(op, (wrap_node(self), wrap_node(other)), {})
             assert isinstance(r, SymTypes), type(r)
@@ -598,11 +560,8 @@
             pytype = float
         elif method in always_bool_magic_methods:
             pytype = bool
-<<<<<<< HEAD
-=======
         elif self.pytype is float or other.pytype is float:
             pytype = float
->>>>>>> 60a3b742
         else:
             pytype = self.pytype
 
@@ -610,16 +569,7 @@
 
     def unary_magic_impl(self):
         if SYM_FUNCTION_MODE:
-<<<<<<< HEAD
-            if method in magic_methods_on_math:
-                op = getattr(math, method_attr)
-            elif method in magic_methods_on_submodule:
-                op = getattr(sys.modules[__name__], method_attr)
-            else:
-                op = getattr(operator, method_attr)
-=======
             op = method_to_operator(method)
->>>>>>> 60a3b742
             r = _handle_sym_dispatch(op, (wrap_node(self),), {})
             assert isinstance(r, SymTypes), type(r)
             return r.node
