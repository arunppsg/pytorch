import builtins
import collections
import math
import operator
import warnings

from collections.abc import Iterable
from enum import Enum
from functools import partial, reduce, singledispatch, wraps
from typing import Callable, List, Optional, overload, Sequence, Tuple, Union

import torch

import torch._prims as prims
import torch._prims_common as utils
from torch import sym_float, sym_int
from torch._prims_common import (
    check,
    DeviceLikeType,
    Dim,
    DimsSequenceType,
    DimsType,
    dtype_to_type,
    ELEMENTWISE_TYPE_PROMOTION_KIND,
    FloatLike,
    IntLike,
    is_weakly_lesser_type,
    Number,
    NumberType,
    REDUCTION_OUTPUT_TYPE_KIND,
    ShapeType,
    StrideType,
    TensorLike,
    TensorLikeType,
    TensorOrNumberLikeType,
    TensorSequenceType,
)
from torch._prims_common.wrappers import (
    _maybe_convert_to_dtype,
    _maybe_resize_out,
    _safe_copy_out,
    elementwise_type_promotion_wrapper,
    elementwise_unary_scalar_wrapper,
    out_wrapper,
)

# Experimental module containing prototype Python references for existing
#   PyTorch operations.

__all__ = [
    #
    # Elementwise Unary References
    #
    "abs",
    "acos",
    "acosh",
    "asinh",
    "asin",
    "atan",
    "atanh",
    "bitwise_not",
    # "cbrt",  # No corresponding torch operation
    "ceil",
    "conj_physical",
    "cos",
    "cosh",
    "digamma",
    "erf",
    "erfinv",
    "erfc",
    "exp",
    "expm1",
    "exp2",
    "fill",
    "floor",
    "frac",
    "index_add",
    "index_copy",
    "index_copy_",
    "index_select",
    "index_fill",
    "index_fill_",
    "isfinite",
    "isinf",
    "isnan",
    "isreal",
    "i0",
    "lerp",
    "lgamma",
    "log",
    "log1p",
    "log2",
    "log10",
    "log_softmax",
    "nan_to_num",
    "neg",
    "positive",
    "reciprocal",
    "round",  # TODO: model kwargs
    "sigmoid",
    "sgn",
    "sign",
    "signbit",
    "sin",
    "sinc",
    "sinh",
    "softmax",
    "sqrt",
    "square",
    "tan",
    "tanh",
    "trace",
    "trunc",
    #
    # Elementwise Binary References
    #
    "add",
    "atan2",
    "bitwise_and",
    "bitwise_left_shift",
    "bitwise_or",
    "bitwise_right_shift",
    "bitwise_xor",
    "clamp_min",
    "clamp_max",
    "copysign",
    "div",
    "eq",
    "float_power",
    "floor_divide",
    "fmax",
    "fmin",
    "fmod",
    "gcd",
    "ge",
    "gt",
    "heaviside",
    "hypot",
    "igamma",
    "igammac",
    "imag",
    "isclose",
    "lcm",
    # 'ldexp',
    "le",
    "logical_and",
    "logical_not",
    "logical_or",
    "logical_xor",
    "lt",
    # 'max', # implement with reductions
    "maximum",
    # 'min', # implement with reductions
    "minimum",
    "mul",
    "ne",
    "nextafter",
    # 'polar',  # abs, cos, sin
    "pow",
    "real",
    "rpow",
    "remainder",
    "rsub",
    "rtruediv",
    "rfloordiv",
    "sub",
    "true_divide",
    "trunc_divide",
    "xlogy",
    #
    # Elementwise Ternary References
    #
    "addcdiv",
    "addcmul",
    "clamp",
    #
    # Conditional references
    #
    "masked_fill",
    "where",
    #
    # Data conversion and movement references
    #
    "clone",
    "copy_to",  # TODO: add OpInfo (or implement .to)
    "item",  # TODO: add OpInfo
    "to",
    #
    # Reduction ops
    #
    "all",
    "amax",
    "amin",
    "any",
    "mean",
    "std_mean",
    "var_mean",
    "sum",
    "sum_to_size",
    "prod",
    "var",
    #
    # Linear algebra ops
    #
    "addr",
    #
    # View & Shape Ops
    #
    "atleast_1d",
    "atleast_2d",
    "atleast_3d",
    "as_strided",
    "broadcast_shapes",
    "broadcast_tensors",
    "broadcast_to",
    "cat",
    "chunk",
    "column_stack",
    "conj",
    "constant_pad_nd",
    "contiguous",
    "diag_embed",
    "diag",
    "diagonal",
    "diagonal_copy",
    "diagonal_scatter",
    "dsplit",
    "dstack",
    "expand",
    "expand_as",
    "flatten",
    "flip",
    "fliplr",
    "flipud",
    "hsplit",
    "hstack",
    "meshgrid",
    "movedim",
    "narrow",
    "narrow_copy",
    "native_group_norm",
    "native_layer_norm",
    "permute",
    "ravel",
    "repeat",
    "reshape",
    "roll",
    "rot90",
    "rsqrt",
    "stack",
    "swap_axes",  # alias for transpose
    "squeeze",
    "t",
    "T",
    "tensor_split",
    "transpose",
    "unfold",
    "unfold_copy",
    "unsqueeze",
    "view",
    "vsplit",
    "vstack",
    "unflatten",
    "unbind",
    "triu",
    "tril",
    "triu_indices",
    "tril_indices",
    #
    # Tensor Creation
    #
    "arange",
    "empty",
    "empty_like",
    "empty_strided",
    "eye",
    "full",
    "full_like",
    "linspace",
    "logspace",
    "ones",
    "ones_like",
    "randn",
    "scalar_tensor",
    "zeros",
    "zeros_like",
    #
    # Test-related functions
    #
    "allclose",
    "equal",  # TODO: add OpInfo
    #
    # Statistical operations
    #
    "bucketize",
]

Tensor = torch.Tensor
DispatchKey = torch._C.DispatchKey  # type: ignore[attr-defined]
aten = torch._ops.ops.aten


def _broadcast_shapes(*_shapes):
    shapes = tuple(
        (x,) if isinstance(x, IntLike) else x
        for x in filter(lambda x: x is not None, _shapes)
    )

    # Short-circuits on no input
    if len(shapes) == 0:
        return None

    # Type checking
    # TODO: make common validations available as utils
    for shape in shapes:
        assert isinstance(shape, Sequence)

    # Computes common shape
    common_shape = [
        1,
    ] * reduce(max, (len(shape) for shape in shapes))
    for arg_idx, shape in enumerate(shapes):
        for idx in range(-1, -1 - len(shape), -1):
            if common_shape[idx] == 1:
                if shape[idx] < 0:
                    raise ValueError(
                        "Attempting to broadcast a dimension with negative length!"
                    )
                common_shape[idx] = shape[idx]
            elif shape[idx] != 1:
                if common_shape[idx] != shape[idx]:
                    raise RuntimeError(
                        f"Attempting to broadcast a dimension of length {shape[idx]} at {idx}! "
                        f"Mismatching argument at index {arg_idx} had {shape}; but expected shape "
                        f"should be broadcastable to {common_shape}"
                    )

    return common_shape


def _maybe_broadcast(*args, preserve_cpu_scalar_tensors=True):
    # Computes common shape
    common_shape = _broadcast_shapes(
        *map(lambda t: t.shape if isinstance(t, TensorLike) else None, args)
    )

    def __maybe_broadcast(x, shape):
        if x is None:
            return None
        elif isinstance(x, Number):
            return x
        elif isinstance(x, TensorLike):
            if preserve_cpu_scalar_tensors and utils.is_cpu_scalar_tensor(x):
                return x

            if not utils.same_shape(x.shape, common_shape):
                return x.expand(common_shape)

            return x
        else:
            raise RuntimeError(
                "Unexpected type when broadcasting: " + str(type(x)) + "!"
            )

    return tuple(__maybe_broadcast(x, common_shape) for x in args)


# Utilities should come BEFORE this import
from torch._decomp import register_decomposition

#
# Elementwise unary references
#

infer_aten_op = object()

# TODO: add type promotion support
def _make_elementwise_unary_reference(
    type_promotion_kind,
    *,
    aten_op=infer_aten_op,
    extra_meta=None,
) -> Callable:
    def inner(prim: Callable):
        nonlocal aten_op

        @wraps(prim)
        @out_wrapper()
        @elementwise_unary_scalar_wrapper
        @elementwise_type_promotion_wrapper(
            type_promoting_args=("a",),
            type_promotion_kind=type_promotion_kind,
        )
        def _ref(a: TensorLikeType) -> TensorLikeType:
            if extra_meta is not None:
                extra_meta(a)

            return prim(a)

        if aten_op is infer_aten_op:
            aten_op = utils.get_aten_op(prim, prim.__name__)
        if aten_op is not None:
            register_decomposition(aten_op)(_ref)

        return _ref

    return inner


def _make_alias(fn, name):
    """
    This function defines an alias of another function and sets its __name__argument
    Note that when naïvely doing `alias = fn`, we have that `alias.__name__ == "fn"`.
    """

    def _fn(*args, **kwargs):
        return fn(*args, **kwargs)

    _fn.__name__ = name
    return _fn


def _make_inplace(fn):
    """
    Given a function with out variant (i.e. using `out_wrapper()), it returns its in-place variant
    See https://github.com/pytorch/pytorch/wiki/Developer-FAQ#how-do-in-place-operations-work-in-pytorch
    """

    # nb. We use the name of the first argument used in the unary references
    @wraps(fn)
    def _fn(a, *args, **kwargs):
        return fn(a, *args, out=a, **kwargs)

    inplace_name = f"{fn.__name__}_"
    _fn.__name__ = inplace_name
    _fn = register_decomposition(getattr(aten, inplace_name))(_fn)

    # We access the __all__ attribute of the module where fn is defined
    # There may be a cleaner way of doing this...
    from inspect import getmodule

    _all = getmodule(fn).__all__  # type: ignore[union-attr]
    if inplace_name not in _all:
        _all.append(inplace_name)
    return _fn


@_make_elementwise_unary_reference(ELEMENTWISE_TYPE_PROMOTION_KIND.COMPLEX_TO_FLOAT)
def abs(a):
    return prims.abs(a)


@_make_elementwise_unary_reference(ELEMENTWISE_TYPE_PROMOTION_KIND.INT_TO_FLOAT)
def acos(a):
    return prims.acos(a)


@_make_elementwise_unary_reference(ELEMENTWISE_TYPE_PROMOTION_KIND.INT_TO_FLOAT)
def acosh(a):
    return prims.acosh(a)


@_make_elementwise_unary_reference(ELEMENTWISE_TYPE_PROMOTION_KIND.INT_TO_FLOAT)
def asin(a):
    return prims.asin(a)


@_make_elementwise_unary_reference(ELEMENTWISE_TYPE_PROMOTION_KIND.INT_TO_FLOAT)
def asinh(a):
    return prims.asinh(a)


@_make_elementwise_unary_reference(ELEMENTWISE_TYPE_PROMOTION_KIND.INT_TO_FLOAT)
def atan(a):
    return prims.atan(a)


@_make_elementwise_unary_reference(ELEMENTWISE_TYPE_PROMOTION_KIND.INT_TO_FLOAT)
def atanh(a):
    return prims.atanh(a)


@_make_elementwise_unary_reference(ELEMENTWISE_TYPE_PROMOTION_KIND.DEFAULT)
def bitwise_not(a):
    return prims.bitwise_not(a)


@_make_elementwise_unary_reference(ELEMENTWISE_TYPE_PROMOTION_KIND.DEFAULT)
def ceil(a):
    return prims.ceil(a)


@register_decomposition(aten.conj_physical)
@out_wrapper()
def conj_physical(input: TensorLikeType):
    if not utils.is_complex_dtype(input.dtype):
        return input
    return prims.conj_physical(input)


@_make_elementwise_unary_reference(ELEMENTWISE_TYPE_PROMOTION_KIND.INT_TO_FLOAT)
def cos(a):
    return prims.cos(a)


@_make_elementwise_unary_reference(ELEMENTWISE_TYPE_PROMOTION_KIND.INT_TO_FLOAT)
def cosh(a):
    return prims.cosh(a)


@_make_elementwise_unary_reference(ELEMENTWISE_TYPE_PROMOTION_KIND.INT_TO_FLOAT)
def digamma(a):
    return prims.digamma(a)


@_make_elementwise_unary_reference(ELEMENTWISE_TYPE_PROMOTION_KIND.INT_TO_FLOAT)
def erf(a):
    return prims.erf(a)


@_make_elementwise_unary_reference(ELEMENTWISE_TYPE_PROMOTION_KIND.INT_TO_FLOAT)
def erfinv(a):
    return prims.erf_inv(a)


@_make_elementwise_unary_reference(ELEMENTWISE_TYPE_PROMOTION_KIND.INT_TO_FLOAT)
def erfc(a):
    return prims.erfc(a)


@_make_elementwise_unary_reference(ELEMENTWISE_TYPE_PROMOTION_KIND.INT_TO_FLOAT)
def exp(a):
    return prims.exp(a)


@_make_elementwise_unary_reference(ELEMENTWISE_TYPE_PROMOTION_KIND.INT_TO_FLOAT)
def expm1(a):
    return prims.expm1(a)


@_make_elementwise_unary_reference(ELEMENTWISE_TYPE_PROMOTION_KIND.INT_TO_FLOAT)
def exp2(a):
    return prims.exp2(a)


# Fill has its own implementation because it has a value parameter
# CompositeImplicitAutograd - don't register decomp
@out_wrapper()
@elementwise_type_promotion_wrapper(
    type_promoting_args=("a,"),
    type_promotion_kind=ELEMENTWISE_TYPE_PROMOTION_KIND.NO_OPMATH,
)
def fill(a: TensorLikeType, value: NumberType) -> TensorLikeType:

    assert isinstance(a, TensorLike)
    assert isinstance(value, Number)

    python_type = utils.dtype_to_type(a.dtype)
    if not utils.is_weakly_lesser_type(type(value), python_type):
        msg = "value argument of type {0} cannot be safely cast to type {1}!".format(
            type(value), python_type
        )
        raise ValueError(msg)

    return prims.fill(a, value)


def fill_(a: TensorLikeType, value: NumberType) -> TensorLikeType:
    r = prims.fill(a, value)
    prims.copy_to(a, r)
    return a


def zero_(a: TensorLikeType) -> TensorLikeType:
    r = prims.fill(a, 0)
    prims.copy_to(a, r)
    return a


@_make_elementwise_unary_reference(ELEMENTWISE_TYPE_PROMOTION_KIND.DEFAULT)
def floor(a):
    return prims.floor(a)


@_make_elementwise_unary_reference(ELEMENTWISE_TYPE_PROMOTION_KIND.DEFAULT)
def frac(x: TensorLikeType) -> TensorLikeType:
    trunc_x = mul(floor(abs(x)), sign(x))
    return sub(x, trunc_x)


# imag does not use _make_elementwise_unary_reference because it does not support out
def imag(a: TensorLikeType) -> TensorLikeType:
    assert isinstance(a, TensorLike)
    utils.check(
        utils.is_complex_dtype(a.dtype), lambda: "imag only supports complex tensors."
    )
    return prims.imag(a)


@_make_elementwise_unary_reference(
    ELEMENTWISE_TYPE_PROMOTION_KIND.ALWAYS_BOOL,
    aten_op=None,  # CompositeImplicitAutograd
)
def isfinite(a: TensorLikeType) -> TensorLikeType:
    if utils.is_float_dtype(a.dtype) or utils.is_complex_dtype(a.dtype):
        return prims.isfinite(a)

    return ones_like(a, dtype=torch.bool)


@_make_elementwise_unary_reference(ELEMENTWISE_TYPE_PROMOTION_KIND.ALWAYS_BOOL)
def isinf(a: TensorLikeType) -> TensorLikeType:
    if utils.is_complex_dtype(a.dtype):
        return logical_or(isinf(real(a)), isinf(imag(a)))
    return logical_not(logical_or(isnan(a), isfinite(a)))


@_make_elementwise_unary_reference(ELEMENTWISE_TYPE_PROMOTION_KIND.ALWAYS_BOOL)
def isposinf(a: TensorLikeType) -> TensorLikeType:
    utils.check(
        not utils.is_complex_dtype(a.dtype),
        lambda: f"Complex dtype is not supported for isposinf, got dtype {a.dtype}",
    )
    if utils.is_float_dtype(a.dtype):
        return eq(a, float("inf"))
    return zeros_like(a, dtype=torch.bool)


@_make_elementwise_unary_reference(ELEMENTWISE_TYPE_PROMOTION_KIND.ALWAYS_BOOL)
def isneginf(a: TensorLikeType) -> TensorLikeType:
    utils.check(
        not utils.is_complex_dtype(a.dtype),
        lambda: f"Complex dtype is not supported for isneginf, got dtype {a.dtype}",
    )
    if utils.is_float_dtype(a.dtype):
        return eq(a, float("-inf"))
    return zeros_like(a, dtype=torch.bool)


@_make_elementwise_unary_reference(ELEMENTWISE_TYPE_PROMOTION_KIND.ALWAYS_BOOL)
def isnan(a: TensorLikeType) -> TensorLikeType:
    return prims.ne(a, a)


# alias
mvlgamma = _make_alias(torch.special.multigammaln, "mvlgamma")  # type: ignore[has-type]


@_make_elementwise_unary_reference(
    ELEMENTWISE_TYPE_PROMOTION_KIND.ALWAYS_BOOL,
    aten_op=None,  # CompositeImplicitAutograd
)
def isreal(a: TensorLikeType) -> TensorLikeType:
    if utils.is_complex_dtype(a.dtype):
        return torch.imag(a) == 0
    return torch.ones_like(a, dtype=torch.bool)


# TODO: if this is special maybe it should be defined there and imported here?
@_make_elementwise_unary_reference(
    ELEMENTWISE_TYPE_PROMOTION_KIND.INT_TO_FLOAT, aten_op=aten.special_i0
)
def i0(a):
    return prims.bessel_i0(a)


@_make_elementwise_unary_reference(ELEMENTWISE_TYPE_PROMOTION_KIND.INT_TO_FLOAT)
def lgamma(a):
    return prims.lgamma(a)


@_make_elementwise_unary_reference(ELEMENTWISE_TYPE_PROMOTION_KIND.INT_TO_FLOAT)
def log(a):
    return prims.log(a)


@_make_elementwise_unary_reference(ELEMENTWISE_TYPE_PROMOTION_KIND.INT_TO_FLOAT)
def log1p(a):
    return prims.log1p(a)


@_make_elementwise_unary_reference(ELEMENTWISE_TYPE_PROMOTION_KIND.INT_TO_FLOAT)
def log2(a):
    return prims.log2(a)


@_make_elementwise_unary_reference(ELEMENTWISE_TYPE_PROMOTION_KIND.INT_TO_FLOAT)
def log10(a):
    return prims.log10(a)


# CompositeImplicitAutograd - don't register decomp
@out_wrapper()
def log_softmax(
    a: TensorLikeType,
    dim: int,
    dtype: Optional[torch.dtype] = None,
) -> TensorLikeType:
    result_dtype = dtype or a.dtype
    computation_dtype = utils.get_computation_dtype(result_dtype)
    a_ = _maybe_convert_to_dtype(a, computation_dtype)
    return _maybe_convert_to_dtype(a_ - logsumexp(a_, dim, keepdim=True), result_dtype)  # type: ignore[return-value]


@out_wrapper()
def logsumexp(
    a: TensorLikeType,
    dim: DimsType,
    keepdim: bool = False,
) -> TensorLikeType:
    dim = utils.canonicalize_dims(a.ndim, dim)
    # ATen specifies int[1] type dims which expands integers to tuples of length 1
    if not isinstance(dim, Iterable):
        dim = (dim,)
    if utils.is_float_dtype(a.dtype) or utils.is_complex_dtype(a.dtype):
        # For float and complex dtypes, we shift input to exp by a constant to avoid overflow
        a_max = amax(a, dim, keepdim=True)
        a_max = where(abs(a_max) == float("inf"), 0.0, a_max)
        a_max_squeezed = prims.squeeze(a_max, dim) if not keepdim else a_max
        result = log(sum(exp(a - a_max), dim, keepdim=keepdim)) + a_max_squeezed
    else:
        # This case covers boolean and integer dtypes and we use non-stabilized computation
        result = log(sum(exp(a), dim, keepdim=keepdim))
    return result


@register_decomposition(aten.nan_to_num)
@out_wrapper()
def nan_to_num(
    a: TensorLikeType,
    nan: Optional[NumberType] = 0.0,
    posinf: Optional[NumberType] = None,
    neginf: Optional[NumberType] = None,
) -> TensorLikeType:
    assert isinstance(a, TensorLike)

    if utils.is_boolean_dtype(a.dtype) or utils.is_integer_dtype(a.dtype):
        return clone(a)

    if nan is None:
        nan = 0.0

    if posinf is None:
        posinf = torch.finfo(a.dtype).max

    if neginf is None:
        neginf = torch.finfo(a.dtype).min

    result = where(isnan(a), nan, a)

    is_neg = signbit(a)
    is_neginf = bitwise_and(isinf(a), is_neg)
    result = where(is_neginf, neginf, result)

    is_posinf = bitwise_and(isinf(a), bitwise_not(is_neg))
    result = where(is_posinf, posinf, result)
    return result


def _neg_meta(a: TensorLikeType):
    check(
        a.dtype is not torch.bool,
        lambda: (
            "Negation, the `-` operator, on a bool tensor is not supported. "
            "If you are trying to invert a mask, use the `~` or `logical_not()` "
            "operator instead."
        ),
    )


@_make_elementwise_unary_reference(
    ELEMENTWISE_TYPE_PROMOTION_KIND.DEFAULT, extra_meta=_neg_meta
)
def neg(a):
    return prims.neg(a)


# positive does not use _make_elementwise_unary_reference because it does not support out
# CompositeImplicitAutograd - don't register decomp
def positive(a: TensorLikeType) -> TensorLikeType:
    assert isinstance(a, TensorLike)
    if a.dtype is torch.bool:
        msg = "positive does not support bool tensors."
        raise RuntimeError(msg)
    return a


# real does not use _make_elementwise_unary_reference because it does not support out
def real(a: TensorLikeType) -> TensorLikeType:
    assert isinstance(a, TensorLike)
    if utils.is_complex_dtype(a.dtype):
        return prims.real(a)
    return a


@_make_elementwise_unary_reference(ELEMENTWISE_TYPE_PROMOTION_KIND.INT_TO_FLOAT)
def reciprocal(a):
    return prims.reciprocal(a)


# TODO: round takes additional kwargs
@_make_elementwise_unary_reference(
    ELEMENTWISE_TYPE_PROMOTION_KIND.DEFAULT,
    aten_op=None,  # TODO: this does need a decomp, but kwarg handling is needed
)
def round(a):
    return prims.round(a)


@_make_elementwise_unary_reference(ELEMENTWISE_TYPE_PROMOTION_KIND.INT_TO_FLOAT)
def rsqrt(a):
    return prims.rsqrt(a)


@_make_elementwise_unary_reference(ELEMENTWISE_TYPE_PROMOTION_KIND.INT_TO_FLOAT)
def sigmoid(a: TensorLikeType) -> TensorLikeType:
    return true_divide(1, add(1, exp(neg(a))))


@_make_elementwise_unary_reference(ELEMENTWISE_TYPE_PROMOTION_KIND.DEFAULT)
def sgn(a):
    if utils.is_complex_dtype(a.dtype):
        a_abs = a.abs()
        return torch.where(a_abs == 0, 0, a / a_abs)
    else:
        return a.sign()


@_make_elementwise_unary_reference(ELEMENTWISE_TYPE_PROMOTION_KIND.DEFAULT)
def sign(a):
    return prims.sign(a)


@_make_elementwise_unary_reference(ELEMENTWISE_TYPE_PROMOTION_KIND.ALWAYS_BOOL)
def signbit(a):
    return prims.signbit(a)


@_make_elementwise_unary_reference(ELEMENTWISE_TYPE_PROMOTION_KIND.INT_TO_FLOAT)
def sin(a):
    return prims.sin(a)


# Autograd note: This will give the right first derivative at zero (by chance),
# but not the right second derivative
@_make_elementwise_unary_reference(ELEMENTWISE_TYPE_PROMOTION_KIND.INT_TO_FLOAT)
def sinc(a):
    a = math.pi * a
    return torch.where(a == 0, 1, torch.sin(a) / a)


@_make_elementwise_unary_reference(ELEMENTWISE_TYPE_PROMOTION_KIND.INT_TO_FLOAT)
def sinh(a):
    return prims.sinh(a)


@_make_elementwise_unary_reference(ELEMENTWISE_TYPE_PROMOTION_KIND.INT_TO_FLOAT)
def sqrt(a):
    return prims.sqrt(a)


@_make_elementwise_unary_reference(
    ELEMENTWISE_TYPE_PROMOTION_KIND.BOOL_TO_LONG,
    aten_op=None,  # CompositeImplicitAutograd,
)
def square(a: TensorLikeType) -> TensorLikeType:
    return mul(a, a)


@_make_elementwise_unary_reference(ELEMENTWISE_TYPE_PROMOTION_KIND.INT_TO_FLOAT)
def tan(a):
    return prims.tan(a)


@_make_elementwise_unary_reference(ELEMENTWISE_TYPE_PROMOTION_KIND.INT_TO_FLOAT)
def tanh(a):
    return prims.tanh(a)


@_make_elementwise_unary_reference(ELEMENTWISE_TYPE_PROMOTION_KIND.DEFAULT)
def trunc(a):
    return prims.trunc(a)


def _make_elementwise_binary_reference(
    type_promotion_kind,
    aten_op=infer_aten_op,
    name=None,
    has_out=True,
    supports_lhs_python_scalar=True,
    supports_rhs_python_scalar=True,
    supports_two_python_scalars=False,
) -> Callable:
    def inner(prim: Callable):
        nonlocal aten_op, name
        if name is None:
            name = prim.__name__

        @wraps(prim)
        @elementwise_type_promotion_wrapper(
            type_promoting_args=("a", "b"),
            type_promotion_kind=type_promotion_kind,
        )
        def _ref(
            a: Union[Tensor, NumberType],
            b: Union[Tensor, NumberType],
        ) -> Tensor:
            check(
                supports_lhs_python_scalar or not isinstance(a, Number),
                lambda: "{name}: Received a lhs Python scalar to an elementwise binary operation that does not accept lhs scalars!",
                ValueError,
            )
            check(
                supports_rhs_python_scalar or not isinstance(b, Number),
                lambda: "{name}: Received a rhs Python scalar to an elementwise binary operation that does not accept rhs scalars!",
                ValueError,
            )
            check(
                supports_two_python_scalars
                or not (isinstance(a, Number) and isinstance(b, Number)),
                lambda: f"{name}: Receive two Number inputs to an elementwise binary operation!",
                ValueError,
            )
            a, b = _maybe_broadcast(a, b)
            return prim(a, b)

        if has_out:
            _ref = out_wrapper()(_ref)

        _ref.__name__ = name
        if aten_op is infer_aten_op:
            aten_op = utils.get_aten_op(prim, name)
        if aten_op is not None:
            register_decomposition(aten_op)(_ref)

        return _ref

    return inner


# Add has its own implementation because it has an alpha argument
@register_decomposition(aten.add)
@out_wrapper()
@elementwise_type_promotion_wrapper(
    type_promoting_args=("a", "b"),
    type_promotion_kind=ELEMENTWISE_TYPE_PROMOTION_KIND.DEFAULT,
)
def add(
    a: Union[TensorLikeType, NumberType],
    b: Union[TensorLikeType, NumberType],
    *,
    alpha: Optional[NumberType] = None,
):
    """
    Reference implementation of torch.add
    """

    a, b = _maybe_broadcast(a, b)

    if alpha is not None:
        dtype = a.dtype if isinstance(a, TensorLike) else b.dtype  # type: ignore[union-attr]
        python_type = utils.dtype_to_type(dtype)
        if python_type != bool and not utils.is_weakly_lesser_type(
            type(alpha), python_type
        ):
            msg = (
                "alpha argument of type {0} cannot be safely cast to type {1}!".format(
                    type(alpha), python_type
                )
            )
            raise ValueError(msg)
        b = prims.mul(b, alpha)

    return prims.add(a, b)


# TODO: add docstring
@_make_elementwise_binary_reference(
    type_promotion_kind=ELEMENTWISE_TYPE_PROMOTION_KIND.INT_TO_FLOAT,
    supports_lhs_python_scalar=False,
    supports_rhs_python_scalar=False,
)
def atan2(a, b):
    return prims.atan2(a, b)


# TODO: add docstring
@_make_elementwise_binary_reference(
    type_promotion_kind=ELEMENTWISE_TYPE_PROMOTION_KIND.DEFAULT,
)
def bitwise_and(a: TensorLikeType, b: TensorLikeType) -> TensorLikeType:
    return prims.bitwise_and(a, b)


# TODO: add docstring
@_make_elementwise_binary_reference(
    type_promotion_kind=ELEMENTWISE_TYPE_PROMOTION_KIND.DEFAULT,
)
def bitwise_left_shift(a: TensorLikeType, b: TensorLikeType) -> TensorLikeType:
    return prims.shift_left(a, b)


# TODO: add docstring
@_make_elementwise_binary_reference(
    type_promotion_kind=ELEMENTWISE_TYPE_PROMOTION_KIND.DEFAULT,
)
def bitwise_or(a: TensorLikeType, b: TensorLikeType) -> TensorLikeType:
    return prims.bitwise_or(a, b)


# TODO: add docstring
@_make_elementwise_binary_reference(
    type_promotion_kind=ELEMENTWISE_TYPE_PROMOTION_KIND.DEFAULT,
)
def bitwise_right_shift(a: TensorLikeType, b: TensorLikeType) -> TensorLikeType:
    return prims.shift_right_arithmetic(a, b)


# TODO: add docstring
@_make_elementwise_binary_reference(
    type_promotion_kind=ELEMENTWISE_TYPE_PROMOTION_KIND.DEFAULT,
)
def bitwise_xor(a: TensorLikeType, b: TensorLikeType) -> TensorLikeType:
    return prims.bitwise_xor(a, b)


# TODO: add docstring
@_make_elementwise_binary_reference(
    type_promotion_kind=ELEMENTWISE_TYPE_PROMOTION_KIND.INT_TO_FLOAT,
    supports_lhs_python_scalar=False,
)
def copysign(
    a: Union[TensorLikeType, NumberType], b: Union[TensorLikeType, NumberType]
):
    if isinstance(b, Number) and isinstance(a, Tensor):
        b = scalar_tensor(b, dtype=a.dtype, device=a.device)
    elif isinstance(a, Tensor) and isinstance(b, Tensor) and a.device != b.device:
        msg = "Expected divisor (b) to be on the same device ({0}) as dividend (a), but it is found on {1}!".format(
            a.device, b.device
        )
        raise RuntimeError(msg)
    return where(signbit(b), neg(abs(a)), abs(a))


# TODO: add docstring
# complex =  _make_elementwise_binary_reference(prims.complex, type_promotion_kind=ELEMENTWISE_TYPE_PROMOTION_KIND.DEFAULT)


@register_decomposition(aten.div)
@out_wrapper()
def div(
    a: Union[TensorLikeType, NumberType],
    b: Union[TensorLikeType, NumberType],
    *,
    rounding_mode: Optional[str] = None,
):
    """
    Reference implementation of torch.div
    """
    if rounding_mode is None:
        return true_divide(a, b)
    elif rounding_mode == "trunc":
        return trunc_divide(a, b)
    elif rounding_mode == "floor":
        return floor_divide(a, b)
    else:
        msg = (
            "div expected rounding_mode to be one of None, 'trunc', or 'floor' "
            "but found {0}.".format(rounding_mode)
        )
        raise ValueError(msg)


# TODO: add docstring
@_make_elementwise_binary_reference(
    type_promotion_kind=ELEMENTWISE_TYPE_PROMOTION_KIND.ALWAYS_BOOL,
    supports_lhs_python_scalar=False,
)
def eq(a: TensorLikeType, b: TensorLikeType) -> TensorLikeType:
    return prims.eq(a, b)


# TODO: add docstring
@_make_elementwise_binary_reference(
    type_promotion_kind=ELEMENTWISE_TYPE_PROMOTION_KIND.BOOL_TO_LONG,
)
def pow(
    a: Union[TensorLikeType, NumberType],
    b: Union[TensorLikeType, NumberType],
) -> TensorLikeType:
    assert isinstance(a, TensorLikeType) or isinstance(b, TensorLikeType)

    if isinstance(b, Number):
        if b == 1.0:
            return a.clone()  # type: ignore[return-value,union-attr]
        elif b == 2.0:
            return a * a  # type: ignore[return-value]
        elif b == 0.5:
            return torch.sqrt(a)  # type: ignore[arg-type]
    return prims.pow(a, b)


# TODO: add docstring
# Float power has its own implementation because it has unique type promotion.
# NB: aten_op not registered because CompositeExplicitAutograd
@out_wrapper()
def float_power(
    a: Union[TensorLikeType, NumberType],
    b: Union[TensorLikeType, NumberType],
) -> Tensor:

    if isinstance(a, Number) and isinstance(b, Number):
        raise ValueError(
            "Receive two Number inputs to an elementwise binary operation!"
        )

    # Handles type promotion
    dtype = utils.get_higher_dtype(a, b)
    assert dtype is not None
    if utils.is_complex_dtype(dtype):
        dtype = torch.complex128
    else:
        dtype = torch.float64

    # Float power has the following contiguous cast behavior to be
    # consistent with its C++ impl
    if isinstance(a, TensorLike) and a.dtype != dtype:
        a = prims.to_dtype(a, dtype)
    if isinstance(b, TensorLike) and b.dtype != dtype:
        b = prims.to_dtype(b, dtype)

    a, b = _maybe_broadcast(a, b)
    return pow(a, b)


# >>> a = torch.tensor(-0.2500, dtype=torch.float64)
# tensor(-0.250000000000000, dtype=torch.float64)
#
# >>> b = torch.tensor(-0.0010, dtype=torch.float64)
# tensor(-0.001000000000000, dtype=torch.float64)
#
# Note: In this case, casting float to double will expand the float mantissa with zeros,
# while creating a double generates a distinct mantissa.
# >>> torch.tensor(-0.001).to(dtype=torch.float64)
# tensor(-0.001000000047497, dtype=torch.float64)
#
# Floor Division
# The difference is caused because torch.remainder(a, b) = -0.001.
#
# >>> torch.floor(torch.true_divide(a, b))
# tensor(250., dtype=torch.float64)
#
# >>> torch.div(a, b, rounding_mode='floor')
# tensor(249., dtype=torch.float64)
#
# Definition: a // b = (a - remainder(a, b)) / b
# >>> torch.true_divide(torch.sub(a, torch.remainder(a, b)), b)
# tensor(249., dtype=torch.float64)
#
# For reference, see CPython's implementation:
# https://github.com/python/cpython/blob/ace008c531dd685a30c1dd68f9b5ba35f20171cf/Objects/floatobject.c#L636

# TODO: add docstring
@_make_elementwise_binary_reference(
    type_promotion_kind=utils.ELEMENTWISE_TYPE_PROMOTION_KIND.DEFAULT,
    supports_two_python_scalars=True,
)
def floor_divide(
    a: Union[TensorLikeType, NumberType], b: Union[TensorLikeType, NumberType]
):
    # Wrap scalars because some references only accept tensor arguments.
    if isinstance(a, Number) and isinstance(b, Number):
        a = scalar_tensor(a)
        b = scalar_tensor(b)
    elif isinstance(b, Number) and isinstance(a, Tensor):
        b = scalar_tensor(b, dtype=a.dtype, device=a.device)
    elif isinstance(a, Number) and isinstance(b, Tensor):
        a = scalar_tensor(a, dtype=b.dtype, device=b.device)
    elif isinstance(a, Tensor) and isinstance(b, Tensor) and a.device != b.device:
        if a.device == torch.device("cpu"):
            msg = "Expected divisor (b) to be on the same device ({0}) as dividend (a), but it is found on {1}!".format(
                a.device, b.device
            )
            raise RuntimeError(msg)
        else:
            b = prims.device_put(b, device=a.device)

    assert isinstance(a, Tensor) and isinstance(b, Tensor)
    dtype = a.dtype
    if utils.is_float_dtype(dtype):
        return _floor_divide_float(a, b)
    elif utils.is_integer_dtype(dtype):
        return _floor_divide_integer(a, b)
    else:
        check(False, lambda: f"{dtype} not supported for floor_divide")


def _floor_divide_integer(a: Tensor, b: Tensor) -> Tensor:
    a, b = _maybe_broadcast(a, b)

    if not a.dtype.is_signed:
        return prims.div(a, b)

    # Convert truncation to flooring:
    offset = (torch.signbit(a) != torch.signbit(b)).logical_and(torch.fmod(a, b) != 0)
    return prims.div(a, b) - _maybe_convert_to_dtype(offset, a.dtype)


def _floor_divide_float(a: Tensor, b: Tensor) -> Tensor:
    mod = fmod(a, b)
    div = true_divide(sub(a, mod), b)

    # Ensure that the remainder has the same sign as denominator
    different_signed_inputs = bitwise_xor(lt(a, 0), lt(b, 0))
    non_zero_remainder = ne(mod, 0)
    mask = bitwise_and(non_zero_remainder, different_signed_inputs)
    div = where(mask, sub(div, 1), div)

    # Map quotient to nearest integer value
    floor_div = floor(div)
    mask = gt(sub(div, floor_div), 0.5)
    floor_div = where(mask, add(floor_div, 1), floor_div)

    basic_div = true_divide(a, b)
    zero_tensor = scalar_tensor(0, dtype=basic_div.dtype, device=basic_div.device)

    # If quotient is zero, copy signbit from true_divide quotient
    floor_div = where(ne(div, 0), floor_div, copysign(zero_tensor, basic_div))

    # If denominator is zero, then follow true_divide behavior
    return where(ne(b, 0), floor_div, basic_div)


# TODO: add docstring
@_make_elementwise_binary_reference(
    type_promotion_kind=ELEMENTWISE_TYPE_PROMOTION_KIND.DEFAULT,
    supports_lhs_python_scalar=False,
    supports_rhs_python_scalar=False,
)
def fmax(a: TensorLikeType, b: TensorLikeType) -> TensorLikeType:
    return prims.fmax(a, b)


# TODO: add docstring
@_make_elementwise_binary_reference(
    type_promotion_kind=ELEMENTWISE_TYPE_PROMOTION_KIND.DEFAULT,
    supports_lhs_python_scalar=False,
    supports_rhs_python_scalar=False,
)
def fmin(a: TensorLikeType, b: TensorLikeType) -> TensorLikeType:
    return prims.fmin(a, b)


# TODO: add docstring
@_make_elementwise_binary_reference(
    type_promotion_kind=ELEMENTWISE_TYPE_PROMOTION_KIND.DEFAULT,
    supports_lhs_python_scalar=False,
    supports_rhs_python_scalar=True,
)
def fmod(a: TensorLikeType, b: TensorLikeType) -> TensorLikeType:
    return prims.fmod(a, b)


# TODO: add docstring
@_make_elementwise_binary_reference(
    type_promotion_kind=ELEMENTWISE_TYPE_PROMOTION_KIND.DEFAULT,
    supports_lhs_python_scalar=False,
    supports_rhs_python_scalar=False,
)
def gcd(a: TensorLikeType, b: TensorLikeType) -> TensorLikeType:
    return prims.gcd(a, b)


# TODO: add docstring
@_make_elementwise_binary_reference(
    type_promotion_kind=ELEMENTWISE_TYPE_PROMOTION_KIND.ALWAYS_BOOL,
    supports_lhs_python_scalar=False,
)
def ge(a: TensorLikeType, b: TensorLikeType) -> TensorLikeType:
    return prims.ge(a, b)


# TODO: add docstring
@_make_elementwise_binary_reference(
    type_promotion_kind=ELEMENTWISE_TYPE_PROMOTION_KIND.ALWAYS_BOOL,
    supports_lhs_python_scalar=False,
)
def gt(a: TensorLikeType, b: TensorLikeType) -> TensorLikeType:
    return prims.gt(a, b)


@_make_elementwise_binary_reference(
    type_promotion_kind=ELEMENTWISE_TYPE_PROMOTION_KIND.NO_OPMATH,
    supports_lhs_python_scalar=False,
    supports_rhs_python_scalar=False,
)
def heaviside(input: TensorLikeType, values: TensorLikeType) -> TensorLikeType:
    input_eq_zero = eq(input, 0)
    input_lt_zero = logical_or(lt(input, 0), isnan(input))
    zeros_and_ones = where(input_lt_zero, 0, 1)
    output = where(input_eq_zero, values, zeros_and_ones)
    return output


@_make_elementwise_binary_reference(
    type_promotion_kind=ELEMENTWISE_TYPE_PROMOTION_KIND.DEFAULT,
    supports_lhs_python_scalar=False,
    supports_rhs_python_scalar=False,
)
def hypot(a: TensorLikeType, b: TensorLikeType) -> TensorLikeType:
    return prims.hypot(a, b)


@_make_elementwise_binary_reference(
    type_promotion_kind=ELEMENTWISE_TYPE_PROMOTION_KIND.INT_TO_FLOAT,
    supports_lhs_python_scalar=False,
    supports_rhs_python_scalar=False,
)
def igamma(a: TensorLikeType, b: TensorLikeType) -> TensorLikeType:
    return prims.igamma(a, b)


@_make_elementwise_binary_reference(
    type_promotion_kind=ELEMENTWISE_TYPE_PROMOTION_KIND.INT_TO_FLOAT,
    supports_lhs_python_scalar=False,
    supports_rhs_python_scalar=False,
)
def igammac(a: TensorLikeType, b: TensorLikeType) -> TensorLikeType:
    return prims.igammac(a, b)


def _check_close_args(
    name: str,
    a: TensorLikeType,
    b: TensorLikeType,
    rtol: float,
    atol: float,
) -> None:
    check(
        a.dtype == b.dtype,
        lambda: "{0}: Attempting to compare tensors of different dtypes {1} and {2}!".format(
            name, a.dtype, b.dtype
        ),
        ValueError,
    )
    check(
        rtol >= 0,
        lambda: "{0}: rtol must be greater than or equal to zero, but got {1}!".format(
            name, rtol
        ),
    )
    check(
        atol >= 0,
        lambda: "{0}: atol must be greater than or equal to zero, but got {1}!".format(
            name, atol
        ),
    )


# CompositeImplicitAutograd - don't register decomp
def isclose(
    a: TensorLikeType,
    b: TensorLikeType,
    rtol: float = 1e-05,
    atol: float = 1e-08,
    equal_nan: bool = False,
) -> TensorLikeType:
    _check_close_args(name="torch.isclose", a=a, b=b, rtol=rtol, atol=atol)

    close = eq(a, b)
    if equal_nan and (utils.is_float_dtype(a.dtype) or utils.is_complex_dtype(a.dtype)):
        close = logical_or(close, logical_and(isnan(a), isnan(b)))

    # Note: In case of zero tolerances the closeness inequality degenerates to an equality check.
    # In this case, the short-circuit prevents false positives as detailed in the paragraph below.
    if atol == 0 and rtol == 0:
        return close

    # Note [closeness error computation]
    # atol and rtol are provided as doubles, so the computation
    # rtol * other will produce a float or complex tensor.
    # When the difference (self - other) is compared to it then the
    # tensor representing the difference will also be cast to float or complex.
    # However, since (self - other) in uint8 is very likely to produce a
    # negative value, this moves the cast forward so the difference is
    # always computed in a float or complex type.
    # If the values of the integer tensors cannot be exactly represented
    # by the default scalar type then this may cause an incorrect result.
    if not utils.is_float_dtype(a.dtype) and not utils.is_complex_dtype(a.dtype):
        a = prims.convert_element_type(a, torch.get_default_dtype())
        b = prims.convert_element_type(b, torch.get_default_dtype())

    allowed_error = add(atol, abs(mul(b, rtol)))
    actual_error = abs(sub(a, b))

    # Computes finite closeness
    result = logical_or(
        close, logical_and(isfinite(actual_error), le(actual_error, allowed_error))
    )

    return result


# TODO: add docstring
@_make_elementwise_binary_reference(
    type_promotion_kind=ELEMENTWISE_TYPE_PROMOTION_KIND.DEFAULT,
    supports_lhs_python_scalar=False,
    supports_rhs_python_scalar=False,
)
def lcm(a: TensorLikeType, b: TensorLikeType):
    dtype = a.dtype
    # promoting to int32 to maintain 100% consistency with C++ and to
    # prevent overflow in case of int8 and int16
    promote_to_int = dtype in (torch.int8, torch.int16)
    if promote_to_int:
        a = prims.convert_element_type(a, torch.int32)
        b = prims.convert_element_type(b, torch.int32)

    g = torch.gcd(a, b)
    # Avoid division by zero in case gcd(0, 0) == 0
    g = torch.where(g == 0, 1, g)
    res = torch.abs(prims.div(a, g) * b)
    return res if not promote_to_int else prims.convert_element_type(res, dtype)


# TODO: add docstring
@_make_elementwise_binary_reference(
    type_promotion_kind=ELEMENTWISE_TYPE_PROMOTION_KIND.ALWAYS_BOOL,
    supports_lhs_python_scalar=False,
)
def le(a: TensorLikeType, b: TensorLikeType) -> TensorLikeType:
    return prims.le(a, b)


# TODO: add docstring
@_make_elementwise_binary_reference(
    type_promotion_kind=ELEMENTWISE_TYPE_PROMOTION_KIND.ALWAYS_BOOL,
)
def logical_and(a: TensorLikeType, b: TensorLikeType):
    if not utils.is_boolean_dtype(a.dtype):
        a = a != 0
    if not utils.is_boolean_dtype(b.dtype):
        b = b != 0
    return a & b


# TODO: add docstring
@_make_elementwise_unary_reference(ELEMENTWISE_TYPE_PROMOTION_KIND.ALWAYS_BOOL)
def logical_not(a: TensorLikeType):
    if not utils.is_boolean_dtype(a.dtype):
        return a == 0
    return ~a


# TODO: add docstring
@_make_elementwise_binary_reference(
    type_promotion_kind=ELEMENTWISE_TYPE_PROMOTION_KIND.ALWAYS_BOOL,
)
def logical_or(a: TensorLikeType, b: TensorLikeType):
    if not utils.is_boolean_dtype(a.dtype):
        a = a != 0
    if not utils.is_boolean_dtype(b.dtype):
        b = b != 0
    return bitwise_or(a, b)


# TODO: add docstring
# TODO: skip unnecessary conversion of long to float
@_make_elementwise_binary_reference(
    type_promotion_kind=ELEMENTWISE_TYPE_PROMOTION_KIND.ALWAYS_BOOL,
)
def logical_xor(a: TensorLikeType, b: TensorLikeType):
    if not utils.is_boolean_dtype(a.dtype):
        a = a != 0
    if not utils.is_boolean_dtype(b.dtype):
        b = b != 0
    return a ^ b


# TODO: add docstring
@_make_elementwise_binary_reference(
    type_promotion_kind=ELEMENTWISE_TYPE_PROMOTION_KIND.ALWAYS_BOOL,
    supports_lhs_python_scalar=False,
)
def lt(a: TensorLikeType, b: TensorLikeType) -> TensorLikeType:
    return prims.lt(a, b)


# TODO: add docstring
@_make_elementwise_binary_reference(
    type_promotion_kind=ELEMENTWISE_TYPE_PROMOTION_KIND.DEFAULT,
)
def maximum(a: TensorLikeType, b: TensorLikeType) -> TensorLikeType:
    return prims.maximum(a, b)


# TODO: add docstring
@_make_elementwise_binary_reference(
    type_promotion_kind=ELEMENTWISE_TYPE_PROMOTION_KIND.DEFAULT,
)
def minimum(a: TensorLikeType, b: TensorLikeType) -> TensorLikeType:
    return prims.minimum(a, b)


# TODO: add docstring
@_make_elementwise_binary_reference(
    type_promotion_kind=ELEMENTWISE_TYPE_PROMOTION_KIND.DEFAULT,
    supports_two_python_scalars=True,
)
def mul(a: TensorLikeType, b: TensorLikeType) -> TensorLikeType:
    return prims.mul(a, b)


# TODO: add docstring
@_make_elementwise_binary_reference(
    type_promotion_kind=ELEMENTWISE_TYPE_PROMOTION_KIND.ALWAYS_BOOL,
    supports_lhs_python_scalar=False,
)
def ne(a: TensorLikeType, b: TensorLikeType) -> TensorLikeType:
    return prims.ne(a, b)


# TODO: add docstring
@_make_elementwise_binary_reference(
    type_promotion_kind=ELEMENTWISE_TYPE_PROMOTION_KIND.NO_OPMATH,
    supports_lhs_python_scalar=False,
    supports_rhs_python_scalar=False,
)
def nextafter(a: TensorLikeType, b: TensorLikeType) -> TensorLikeType:
    return prims.nextafter(a, b)


# TODO: add docstring
@_make_elementwise_binary_reference(
    type_promotion_kind=ELEMENTWISE_TYPE_PROMOTION_KIND.DEFAULT,
)
def remainder(a: TensorLikeType, b: TensorLikeType) -> TensorLikeType:
    return prims.remainder(a, b)


# reverse sub
def rsub(
    a: Union[TensorLikeType, NumberType],
    b: Union[TensorLikeType, NumberType],
    *,
    alpha: Optional[NumberType] = None,
):
    if isinstance(a, Number):
        msg = "Received a Number for the first argument, but expected a Tensor"
        raise ValueError(msg)
    return sub(b, a, alpha=alpha)


# TODO: add docstring
# TODO: consider refactoring this with add impl
# sub has its own implementation because it has an alpha argument
@register_decomposition(aten.sub)
@out_wrapper()
@elementwise_type_promotion_wrapper(
    type_promoting_args=("a", "b"),
    type_promotion_kind=ELEMENTWISE_TYPE_PROMOTION_KIND.DEFAULT,
)
def sub(
    a: Union[TensorLikeType, NumberType],
    b: Union[TensorLikeType, NumberType],
    *,
    alpha: Optional[NumberType] = None,
):
    """
    Reference implementation of torch.sub
    """

    a, b = _maybe_broadcast(a, b)

    if alpha is not None:
        dtype = a.dtype if isinstance(a, TensorLike) else b.dtype  # type: ignore[union-attr]
        python_type = utils.dtype_to_type(dtype)
        if not utils.is_weakly_lesser_type(type(alpha), python_type):
            msg = (
                "alpha argument of type {0} cannot be safely cast to type {1}!".format(
                    type(alpha), python_type
                )
            )
            raise ValueError(msg)
        b = prims.mul(b, alpha)

    return prims.sub(a, b)


# TODO: add docstring
@_make_elementwise_binary_reference(
    type_promotion_kind=ELEMENTWISE_TYPE_PROMOTION_KIND.INT_TO_FLOAT,
    name="true_divide",
    aten_op=None,  # CompositeImplicitAutograd
    supports_two_python_scalars=True,
)
def true_divide(a: TensorLikeType, b: TensorLikeType) -> TensorLikeType:
    return prims.div(a, b)


@register_decomposition(aten.xlogy)
@out_wrapper()
@elementwise_type_promotion_wrapper(
    type_promoting_args=("a", "b"),
    type_promotion_kind=ELEMENTWISE_TYPE_PROMOTION_KIND.INT_TO_FLOAT,
)
def xlogy(a: Union[TensorLikeType, NumberType], b: Union[TensorLikeType, NumberType]):
    utils.check(
        isinstance(a, TensorLike) or isinstance(b, TensorLike),
        lambda: 'Expected either argument a or b to be a Tensor"',
    )

    # Operations like eq and log do not handle scalar values, so we convert them to scalar_tensors.
    if isinstance(b, TensorLike) and isinstance(a, Number):
        a = scalar_tensor(a, dtype=b.dtype, device=b.device)
    elif isinstance(a, TensorLike) and isinstance(b, Number):
        b = scalar_tensor(b, dtype=a.dtype, device=a.device)

    # mypy: expected "Tensor"
    assert isinstance(a, TensorLike)
    assert isinstance(b, TensorLike)
    rhs = torch.where(torch.eq(a, 0), 0, torch.mul(a, torch.log(b)))
    return torch.where(torch.isnan(b), float("nan"), rhs)


# TODO: add docstring
@_make_elementwise_binary_reference(
    type_promotion_kind=utils.ELEMENTWISE_TYPE_PROMOTION_KIND.DEFAULT,
    aten_op=None,  # CompositeImplicitAutograd
    supports_two_python_scalars=True,
)
def trunc_divide(
    a: Union[TensorLikeType, NumberType], b: Union[TensorLikeType, NumberType]
):
    dtype = utils.get_dtype(a)
    if utils.is_integer_dtype(dtype):
        return prims.div(a, b)

    return trunc(prims.div(a, b))


#
# Elementwise Ternary References
#


@register_decomposition(aten.addcdiv)
@out_wrapper()
@elementwise_type_promotion_wrapper(
    type_promoting_args=("self", "tensor1", "tensor2"),
    type_promotion_kind=ELEMENTWISE_TYPE_PROMOTION_KIND.INT_TO_FLOAT,
)
def addcdiv(
    self: TensorLikeType,
    tensor1: TensorLikeType,
    tensor2: TensorLikeType,
    *,
    value: NumberType = 1,
) -> TensorLikeType:
    """
    Reference implementation of torch.addcdiv
    """
    if value is not None:
        dtype = self.dtype  # no scalars allowed, see add
        python_type = utils.dtype_to_type(dtype)
        check(
            utils.is_weakly_lesser_type(type(value), python_type),
            lambda: "value argument of type {0} cannot be safely cast to type {1}!".format(
                type(value), python_type
            ),
            exc_type=ValueError,
        )

    return self + value * tensor1 / tensor2


@register_decomposition(aten.addcmul)
@out_wrapper()
@elementwise_type_promotion_wrapper(
    type_promoting_args=("self", "tensor1", "tensor2"),
    type_promotion_kind=ELEMENTWISE_TYPE_PROMOTION_KIND.DEFAULT,
)
def addcmul(
    self: TensorLikeType,
    tensor1: TensorLikeType,
    tensor2: TensorLikeType,
    *,
    value: NumberType = 1,
) -> TensorLikeType:
    """
    Reference implementation of torch.addcmul
    """
    if value is not None:
        dtype = self.dtype  # no scalars allowed, see add
        python_type = utils.dtype_to_type(dtype)
        check(
            utils.is_weakly_lesser_type(type(value), python_type),
            lambda: "value argument of type {0} cannot be safely cast to type {1}!".format(
                type(value), python_type
            ),
            exc_type=ValueError,
        )

    return self + value * tensor1 * tensor2


@register_decomposition(aten.clamp)
@out_wrapper()
@elementwise_type_promotion_wrapper(
    type_promoting_args=("a", "min", "max"),
    type_promotion_kind=ELEMENTWISE_TYPE_PROMOTION_KIND.DEFAULT,
)
def clamp(
    a: TensorLikeType,
    min: Optional[TensorOrNumberLikeType] = None,
    max: Optional[TensorOrNumberLikeType] = None,
) -> TensorLikeType:
    # NOTE: grad behavior with implementation `where` is not consistent on `nan`
    if min is None and max is None:
        msg = "clamp called but both min and max are none!"
        raise ValueError(msg)
    if min is not None:
        a_isnan = torch.isnan(a)
        condition = torch.bitwise_or(torch.ge(a, min), a_isnan)  # type: ignore[arg-type]
        # we should also propagate `nan` coming from boundaries. However, that's
        # not necessary since `ge` would already `False` when either operands has
        # a `nan`. So this line below is redundant
        #   `condition = bitwise_and(condition, bitwise_not(isnan(min)))`
        a = torch.where(condition, a, min)  # type: ignore[arg-type]
    if max is not None:
        a_isnan = torch.isnan(a)
        # same as above, no need to adjust `nan` from `max`
        condition = torch.bitwise_or(torch.le(a, max), a_isnan)  # type: ignore[arg-type]
        a = torch.where(condition, a, max)  # type: ignore[arg-type]

    return a


@register_decomposition(aten.clamp_min)
@out_wrapper()
def clamp_min(
    self: TensorLikeType,
    min: TensorOrNumberLikeType = None,
) -> TensorLikeType:
    return torch.clamp(self, min=min)  # type: ignore[arg-type]


@register_decomposition(aten.clamp_max)
@out_wrapper()
def clamp_max(
    self: TensorLikeType,
    max: TensorOrNumberLikeType = None,
) -> TensorLikeType:
    return torch.clamp(self, max=max)  # type: ignore[arg-type]


#
# Conditional references
#

# https://pytorch.org/docs/stable/generated/torch.where.html
# TODO: implement alternate where
@register_decomposition(aten.where)
@out_wrapper()
@elementwise_type_promotion_wrapper(
    type_promoting_args=("a", "b"),
    type_promotion_kind=ELEMENTWISE_TYPE_PROMOTION_KIND.NO_OPMATH,
)
def where(
    pred: Tensor,
    a: Optional[TensorOrNumberLikeType] = None,
    b: Optional[TensorOrNumberLikeType] = None,
):
    """ """

    if a is None or b is None:
        raise NotImplementedError

    utils.check_same_device(pred, a, b, allow_cpu_scalar_tensors=True)
    check(
        pred.dtype is torch.bool,
        lambda: f"expected predicate to be bool, got {pred.dtype}",
    )

    pred, a, b = _maybe_broadcast(pred, a, b)
    return prims.where(pred, a, b)


#
# Data Movement References
#
@register_decomposition(aten.clone)
def clone(
    a: TensorLikeType, *, memory_format: torch.memory_format = torch.preserve_format
) -> TensorLikeType:
    result = prims.clone(a, memory_format=memory_format)
    return result


def copy_to(a: Tensor, b: Tensor, *, allow_cross_device=True):
    if not allow_cross_device and a.device != b.device:
        msg = "Attempting to copy from device {0} to device {1}, but cross-device copies are not allowed!".format(
            b.device, a.device
        )
        raise RuntimeError(msg)

    return prims.copy_to(a, b)


@register_decomposition(aten.item)
def item(a: TensorLikeType) -> NumberType:
    if a.numel() != 1:
        msg = f"Can't convert a tensor with {a.numel()} elements to a number!"
        raise ValueError(msg)

    # NOTE: explicit conversion is necessary for bool!
    # See https://github.com/pytorch/pytorch/issues/78071
    number_type = utils.dtype_to_type(a.dtype)
    return number_type(prims.item(a))


# fast path when `to` returns an alias to input. This mimics the same function in aten
def _to_will_alias(
    a: TensorLikeType,
    device: Optional[torch.device] = None,
    dtype: Optional[torch.dtype] = None,
    copy: Optional[bool] = None,
    layout: Optional[torch.layout] = None,
    memory_format: Optional[torch.memory_format] = None,
    pin_memory: Optional[bool] = False,
    non_blocking: bool = False,  # not using non_blocking
) -> bool:
    return (
        not copy
        and (device is None or a.device == device)
        and (dtype is None or a.dtype == dtype)
        and (layout is None or a.layout == layout)
        # is_pinned issue #84925
        # and (pin_memory is None or pin_memory == a.is_pinned())
        and (
            memory_format is None
            or memory_format == torch.preserve_format
            or utils.is_contiguous_for_memory_format(a, memory_format=memory_format)
        )
    )


@singledispatch
def _to_dispatch(*args, **kwargs):
    raise NotImplementedError


@_to_dispatch.register
def _to_device(
    device: torch.device,
    dtype: torch.dtype,
    non_blocking: bool = False,
    copy: bool = False,
    memory_format: Optional[torch.memory_format] = None,
):
    kwargs = {
        "device": device,
        "dtype": dtype,
        "non_blocking": non_blocking,
        "copy": copy,
        "memory_format": memory_format,
    }
    return kwargs


@_to_dispatch.register
def _to_device_str(
    device: str,
    dtype: torch.dtype,
    non_blocking: bool = False,
    copy: bool = False,
    memory_format: Optional[torch.memory_format] = None,
):
    kwargs = {
        "device": torch.device(device),
        "dtype": dtype,
        "non_blocking": non_blocking,
        "copy": copy,
        "memory_format": memory_format,
    }
    return kwargs


@_to_dispatch.register
def _to_dtype(
    dtype: torch.dtype,
    non_blocking: bool = False,
    copy: bool = False,
    memory_format: Optional[torch.memory_format] = None,
):
    kwargs = {
        "dtype": dtype,
        "non_blocking": non_blocking,
        "copy": copy,
        "memory_format": memory_format,
    }
    return kwargs


@_to_dispatch.register
def _to_other(
    other: Tensor,
    non_blocking: bool = False,
    copy: bool = False,
    memory_format: Optional[torch.memory_format] = None,
):
    device = other.device
    dtype = other.dtype
    layout = other.layout
    # is_pinned issue #84925
    # pin_memory = other.is_pinned()
    kwargs = {
        "device": device,
        "dtype": dtype,
        "layout": layout,
        "non_blocking": non_blocking,
        "copy": copy,
        "memory_format": memory_format,
    }
    return kwargs


# remove to_kwargs that is already present in `a`
def canonicalize_to_arguments(a: Tensor, to_kwargs: dict):
    options_to_check = ["dtype", "device", "layout", "memory_format"]
    # "device" option could be passed a str instead torch.device
    if "device" in to_kwargs and isinstance(to_kwargs["device"], str):
        to_kwargs["device"] = torch.device(to_kwargs["device"])

    for kw in options_to_check:
        if kw in to_kwargs:
            if (
                (kw == "memory_format" and to_kwargs[kw] is torch.preserve_format)
                or (
                    kw == "device"
                    and to_kwargs[kw].type == a.device.type
                    and (
                        not to_kwargs[kw].index or to_kwargs[kw].index == a.device.index
                    )
                )
                or (
                    getattr(a, kw, None) == to_kwargs[kw]
                )  # this also handles {"memory_format": None}
            ):
                to_kwargs.pop(kw)


def to(a: TensorLikeType, *args, **kwargs) -> TensorLikeType:
    # handled dispatch via positional arguments
    if len(args) != 0:
        kwargs = _to_dispatch(*args, **kwargs)

    # TODO: is_pinned is not currently supported in refs or fake_tensor
    # https://github.com/pytorch/pytorch/issues/84925
    assert "pin_memory" not in kwargs
    canonicalize_to_arguments(a, kwargs)

    if _to_will_alias(a, **kwargs):
        return a

    copy = kwargs.pop("copy") if "copy" in kwargs else False
    non_blocking = kwargs.pop("non_blocking") if "non_blocking" in kwargs else False

    # short-circuit to `prims.convert_element_type` when `to` is just a dtype change
    if (
        (copy or (kwargs.get("dtype", a.dtype) != a.dtype))
        and (not non_blocking)
        and ("memory_format" not in kwargs)
        and ("device" not in kwargs)
        and ("layout" not in kwargs)
        # is_pinned issue #84925
        # and ("pin_memory" not in kwargs)
    ):
        return prims.convert_element_type(a, kwargs.get("dtype", a.dtype))

    result = torch.empty_like(a, **kwargs)
    # TODO: non_blocking should be handled by `copy_to`
    copy_to(result, a)
    return result


#
# Reduction references
#


def _reduction(
    a: TensorLikeType,
    prim: Callable,
    *,
    has_identity: bool = True,
    accepts_dim_tuple: bool = True,  # to handle min/argmin that accept single dim only
    dims: Optional[DimsType] = None,
    keepdims: bool = False,
    dtype: Optional[torch.dtype] = None,  # should be specified for ops that support it
    out: Optional[Tensor] = None,
    output_dtype_kind: REDUCTION_OUTPUT_TYPE_KIND,
) -> TensorLikeType:  # it is usually SAME, but I want
    # ref writers to actually think about what to put here
    assert isinstance(a, TensorLike)
    if a.ndim > 64:
        raise RuntimeError(
            "Received a tensor with {0} dimensions, but only tensors with up to 64 dims are supported!".format(
                a.ndim
            )
        )

    if out is not None:
        assert isinstance(out, TensorLike)
        if dtype is not None:
            # TODO - this is true for eager mode currently, but it's wrong behavior for complex norms
            if dtype != out.dtype:
                raise RuntimeError(
                    "dtype argument and out dtype must match in reduction"
                )
    if not accepts_dim_tuple:
        assert dims is None or isinstance(dims, Dim)
    if isinstance(dims, Dim):
        dims = (dims,)  # type: ignore[assignment]
    dims = utils.reduction_dims(a.shape, dims)
    if not has_identity:
        valid_shape = a.ndim == 0 or py_all(a.shape[i] for i in dims)
        if not valid_shape:
            raise RuntimeError(
                "reducing over zero-size dimension for reduction operation without identity"
            )
    computation_dtype, result_dtype = utils.reduction_dtypes(
        a, output_dtype_kind, dtype
    )
    a = _maybe_convert_to_dtype(a, computation_dtype)  # type: ignore[assignment]
    result = prim(a, dims)
    if keepdims:
        output_shape = [a.shape[i] if i not in dims else 1 for i in range(a.ndim)]
        broadcast_dims = [i for i in range(a.ndim) if i not in dims]
        result = prims.broadcast_in_dim(result, output_shape, broadcast_dims)

    if out is not None:
        assert result_dtype is not None
        if dtype is not None and result_dtype != out.dtype:
            raise RuntimeError(
                "Expected the dtype of reduction result and out to match"
            )
        out = _maybe_resize_out(out, result.shape)
        return _safe_copy_out(copy_from=result, copy_to=out)  # type: ignore[arg-type]

    if result.dtype != result_dtype and result_dtype is not None:
        result = prims.convert_element_type(result, result_dtype)

    return result


def _make_copy_from_view(fn):
    """
    Given a view function (e.g. torch.diagonal) generates its copy variant (e.g. torch.diagonal_copy)
    """
    name = fn.__name__
    fn = out_wrapper()(fn)

    def _fn(*args, out=None, **kwargs):
        result = fn(*args, out=out, **kwargs)
        if out is None:
            return result.clone(memory_format=torch.contiguous_format)
        return result

    copy_name = f"{name}_copy"
    _fn.__name__ = copy_name
    _fn = register_decomposition(getattr(aten, copy_name))(_fn)
    return _fn


# Saves Python all
py_all = all


@register_decomposition(aten.all)
@out_wrapper()
def all(
    a: TensorLikeType,
    dim: Optional[DimsType] = None,
    keepdim: bool = False,
) -> TensorLikeType:
    # Computes nelem
    if isinstance(dim, Dim):
        dim = (dim,)  # type: ignore[assignment]

    a_ = _maybe_convert_to_dtype(a, torch.bool)
    # avoid comparison with symbolic number of elements to make this op symint friendly
    result = eq(sum(logical_not(a_), dim=dim, keepdim=keepdim), 0)

    # Preserves uint8 -- probably a legacy mask thing
    if a.dtype is torch.uint8:
        return prims.convert_element_type(result, torch.uint8)

    return result


# Saves Python any
py_any = any


@register_decomposition(aten.any)
@out_wrapper()
def any(
    a: TensorLikeType,
    dim: Optional[DimsType] = None,
    keepdim: bool = False,
) -> TensorLikeType:
    a_ = _maybe_convert_to_dtype(a, torch.bool)
    result = ne(sum(a_, dim=dim, keepdim=keepdim), False)  # type: ignore[arg-type]

    # Preserves uint8 -- probably a legacy mask thing
    if a.dtype is torch.uint8:
        return prims.convert_element_type(result, torch.uint8)

    return result


@register_decomposition(aten.sum)
def sum(
    a: TensorLikeType,
    dim: Union[Optional[int], Optional[List[int]]] = None,
    keepdim: bool = False,
    *,
    dtype: Optional[torch.dtype] = None,
    out: Optional[Tensor] = None,
) -> TensorLikeType:
    if dtype is None:
        if utils.is_boolean_dtype(a.dtype) or utils.is_integer_dtype(a.dtype):
            dtype = torch.int64
        else:
            dtype = a.dtype
    # reduces over all dimensions if dim=() is passed
    if dim == () or dim == []:
        dim = None
    return _reduction(
        a,
        prims.sum,
        dims=dim,
        keepdims=keepdim,
        dtype=dtype,
        out=out,
        output_dtype_kind=REDUCTION_OUTPUT_TYPE_KIND.SAME,
    )


def sum_to_size(
    a: Tensor,
    *shape,
) -> Tensor:
    shape = utils.extract_shape_from_varargs(shape, validate=False)
    utils.check(
        utils.is_expandable_to(shape, a.shape),
        lambda: f'sum_to_size: size "{shape}" is not expandable to size "{a.shape}"',
    )
    # In ATen scalar tensors are sent through sum and the result is returned as
    # type promoted
    if utils.is_same_shape(shape, a.shape) and len(shape) > 0:
        return prims.view_of(a)
    leading_dims = a.ndim - len(shape)
    reduce_dims = tuple(range(leading_dims)) + tuple(
        i
        for i in range(leading_dims, len(shape))
        if shape[i - leading_dims] == 1 and a.shape[i] != 1
    )
    return torch.sum(a, dim=reduce_dims, keepdim=True, dtype=None)


@register_decomposition(aten.prod)
def prod(
    a: TensorLikeType,
    dim: Union[Optional[int], Optional[List[int]]] = None,
    keepdim: bool = False,
    *,
    dtype=None,
    out: Optional[Tensor] = None,
) -> TensorLikeType:
    if dtype is None:
        if utils.is_boolean_dtype(a.dtype) or utils.is_integer_dtype(a.dtype):
            dtype = torch.int64
        else:
            dtype = a.dtype
    # reduces over all dimensions if dim=() is passed
    if dim == () or dim == []:
        dim = None
    return _reduction(
        a,
        prims.prod,
        dims=dim,
        keepdims=keepdim,
        dtype=dtype,
        out=out,
        output_dtype_kind=REDUCTION_OUTPUT_TYPE_KIND.SAME,
    )


@register_decomposition(aten.amin)
def amin(
    a: TensorLikeType,
    dim: Union[Optional[int], Optional[List[int]]] = None,
    keepdim: bool = False,
    *,
    out: Optional[Tensor] = None,
) -> TensorLikeType:
    # reduces over all dimensions if dim=() is passed
    if dim == () or dim == []:
        dim = None

    return _reduction(
        a,
        prims.amin,
        dims=dim,
        keepdims=keepdim,
        dtype=None,
        out=out,
        has_identity=False,
        output_dtype_kind=REDUCTION_OUTPUT_TYPE_KIND.SAME,
    )


@register_decomposition(aten.amax)
def amax(
    a: TensorLikeType,
    dim: Optional[DimsType] = None,
    keepdim: bool = False,
    *,
    out: Optional[Tensor] = None,
) -> TensorLikeType:
    # reduces over all dimensions if dim=() is passed
    if dim == () or dim == []:
        dim = None

    return _reduction(
        a,
        prims.amax,
        dims=dim,
        keepdims=keepdim,
        dtype=None,
        out=out,
        has_identity=False,
        output_dtype_kind=REDUCTION_OUTPUT_TYPE_KIND.SAME,
    )


def _dim_var_dispatch(dim=None, unbiased=None):
    # There's the following overload of torch.var:
    # var(Tensor self, bool unbiased=True) -> (Tensor, Tensor)
    # We need to explicitly convert bool dims to unbiased arg
    if unbiased is None and isinstance(dim, bool):
        unbiased = dim
        dim = None
    return dim, unbiased


@register_decomposition(aten.var)
@out_wrapper()
def var(
    a: TensorLikeType,
    dim: Optional[DimsType] = None,
    unbiased: Optional[bool] = None,
    keepdim: bool = False,
    *,
    correction: Optional[int] = None,
) -> TensorLikeType:
    dim, unbiased = _dim_var_dispatch(dim, unbiased)
    correction = utils.set_correction(unbiased, correction)
    # reduces over all dimensions if dim=() is passed
    if dim == () or dim == []:
        dim = None

    result = _reduction(
        a,
        partial(prims.var, correction=correction),
        dims=dim,
        keepdims=keepdim,
        dtype=None,
        out=None,
        has_identity=True,
        output_dtype_kind=REDUCTION_OUTPUT_TYPE_KIND.COMPLEX_TO_FLOAT,
    )
    return result


@out_wrapper()
def std(
    a: TensorLikeType,
    dim: Union[Optional[int], Optional[List[int]]] = None,
    unbiased: Optional[bool] = None,
    keepdim: bool = False,
    *,
    correction: Optional[int] = None,
) -> TensorLikeType:
    dim, unbiased = _dim_var_dispatch(dim, unbiased)
    correction = utils.set_correction(unbiased, correction)
    # reduces over all dimensions if dim=() is passed
    if dim == () or dim == []:
        dim = None

    opmath_dtype, dtype = utils.reduction_dtypes(
        a, REDUCTION_OUTPUT_TYPE_KIND.COMPLEX_TO_FLOAT
    )

    result = _reduction(
        a,
        partial(prims.var, correction=correction),
        dims=dim,
        keepdims=keepdim,
        dtype=opmath_dtype,
        out=None,
        has_identity=True,
        output_dtype_kind=REDUCTION_OUTPUT_TYPE_KIND.COMPLEX_TO_FLOAT,
    )
    result = sqrt(result)
    return _maybe_convert_to_dtype(result, dtype)  # type: ignore[return-value,arg-type]


@register_decomposition(aten.mean)
def mean(
    a: TensorLikeType,
    dim: Optional[DimsType] = None,
    keepdim: bool = False,
    *,
    dtype=None,
    out=None,
) -> TensorLikeType:
    # reduces over all dimensions if dim=() is passed
    if dim == () or dim == []:
        dim = None
    orig_dtype = dtype
    if dtype is None:
        dtype = a.dtype
    # can't use out wrapper because of this argument
    check(
        out is None or out.dtype == dtype,
        lambda: f"Expected out tensor to have dtype {dtype}, but got {out.dtype} instead",
    )
    result = _reduction(
        a,
        prims.sum,
        dims=dim,
        keepdims=keepdim,
        dtype=dtype,
        out=None,
        output_dtype_kind=REDUCTION_OUTPUT_TYPE_KIND.KEEP_PROMOTED_TYPE,
    )
    check(
        utils.is_float_dtype(dtype) or utils.is_complex_dtype(dtype),
        lambda: (
            f"mean(): could not infer output dtype. "
            f"{'Input' if orig_dtype is None else 'Optional'} dtype must be either "
            f"a floating point or complex dtype. Got: {dtype}"
        ),
    )
    if isinstance(dim, Dim):
        dim = (dim,)  # type: ignore[assignment]
    dims = utils.reduction_dims(a.shape, dim)  # type: ignore[arg-type]
    nelem = 1 if a.ndim == 0 else reduce(operator.mul, (a.shape[i] for i in dims), 1)
    result = true_divide(result, nelem)
    result_dtype = a.dtype if dtype is None else dtype
    result = _maybe_convert_to_dtype(result, result_dtype)  # type: ignore[assignment]
    if out is not None:
        assert isinstance(out, TensorLike)
        out = _maybe_resize_out(out, result.shape)
        return _safe_copy_out(copy_from=result, copy_to=out)  # type: ignore[arg-type]
    return result


@register_decomposition(aten.std_mean.correction)
def std_mean(
    a: TensorLikeType,
    dim: Union[Optional[int], Optional[List[int]]] = None,
    *,
    unbiased: Optional[bool] = None,
    keepdim: bool = False,
    correction: Optional[int] = None,
):
    dim, unbiased = _dim_var_dispatch(dim, unbiased)
    s = std(a, dim, unbiased, keepdim, correction=correction)
    m = mean(a, dim, keepdim)
    return s, m


@register_decomposition(aten.var_mean)
def var_mean(
    a: TensorLikeType,
    dim: Optional[DimsType] = None,
    unbiased: Optional[bool] = None,
    keepdim: bool = False,
    *,
    correction: Optional[int] = None,
):
    dim, unbiased = _dim_var_dispatch(dim, unbiased)
    v = var(a, dim, unbiased, keepdim, correction=correction)
    m = mean(a, dim, keepdim)
    return v, m


@register_decomposition(aten.addr)
@out_wrapper()
@elementwise_type_promotion_wrapper(
    type_promoting_args=("self", "vec1", "vec2"),
    type_promotion_kind=ELEMENTWISE_TYPE_PROMOTION_KIND.DEFAULT,
)
def addr(
    self: TensorLikeType,
    vec1: TensorLikeType,
    vec2: TensorLikeType,
    *,
    beta: NumberType = 1,
    alpha: NumberType = 1,
) -> TensorLikeType:
    check(
        vec1.ndim == 1,
        lambda: f"addr: Expected 1-D argument vec1, but got {vec1.ndim}-D",
    )
    check(
        vec2.ndim == 1,
        lambda: f"addr: Expected 1-D argument vec2, but got {vec2.ndim}-D",
    )
    self = self.expand(vec1.shape[0], vec2.shape[0])
    if utils.is_boolean_dtype(self.dtype):
        # Integers are accepted for booleans
        check(
            is_weakly_lesser_type(type(beta), int),
            lambda: f"expected bool/int beta but got {type(beta)}",
        )
        check(
            is_weakly_lesser_type(type(alpha), int),
            lambda: f"expected bool/int alpha but got {type(beta)}",
        )
        if not beta:
            return torch.outer(vec1, vec2) if alpha else torch.full_like(self, False)
        else:
            return torch.logical_or(
                self,
                torch.outer(vec1, vec2) if alpha else torch.full_like(self, False),
            )
    else:
        check(
            is_weakly_lesser_type(type(beta), dtype_to_type(self.dtype)),
            lambda: f"cannot safely convert {type(beta)} to {self.dtype}",
        )
        check(
            is_weakly_lesser_type(type(alpha), dtype_to_type(self.dtype)),
            lambda: f"cannot safely convert {type(alpha)} to {self.dtype}",
        )
        if beta == 0:
            # This means NaNs from self are dropped if beta is zero
            return alpha * torch.outer(vec1, vec2)
        else:
            return beta * self + alpha * torch.outer(vec1, vec2)


# CompositeImplicitAutograd - don't register decomp
def atleast_1d(
    arg: Union[TensorLikeType, Sequence[TensorLikeType]], *args: TensorLikeType
) -> Union[TensorLikeType, Tuple[TensorLikeType, ...]]:
    """Reference implementation of :func:`torch.atleast_1d`."""
    if not args and isinstance(arg, collections.abc.Sequence):
        args_ = arg
    else:
        assert not isinstance(arg, collections.abc.Sequence)
        args_ = (arg,) + args
    res = tuple(a if a.ndim >= 1 else unsqueeze(a, 0) for a in args_)
    return res if len(res) > 1 else res[0]


# Helper function with assert to avoid MyPy error
# of incompatible type passed to unsqueeze
def _unsqueeze_atleast(
    at_least_fn: Callable, dim: int, arg: TensorLikeType
) -> TensorLikeType:
    arg_ = at_least_fn(arg)
    assert isinstance(arg_, TensorLike)
    return unsqueeze(arg_, dim)


# CompositeImplicitAutograd - don't register decomp
def atleast_2d(
    arg: Union[TensorLikeType, Sequence[TensorLikeType]], *args: TensorLikeType
) -> Union[TensorLikeType, Tuple[TensorLikeType, ...]]:
    """Reference implementation of :func:`torch.atleast_2d`."""
    if not args and isinstance(arg, collections.abc.Sequence):
        args_ = arg
    else:
        assert not isinstance(arg, collections.abc.Sequence)
        args_ = (arg,) + args
    unsqueeze_atleast_1d = partial(_unsqueeze_atleast, atleast_1d, 0)
    res = tuple(a if a.ndim >= 2 else unsqueeze_atleast_1d(a) for a in args_)
    return res if len(res) > 1 else res[0]


# CompositeImplicitAutograd - don't register decomp
def atleast_3d(
    arg: Union[TensorLikeType, Sequence[TensorLikeType]], *args: TensorLikeType
) -> Union[TensorLikeType, Tuple[TensorLikeType, ...]]:
    """Reference implementation of :func:`torch.atleast_3d`."""
    if not args and isinstance(arg, collections.abc.Sequence):
        args_ = arg
    else:
        assert not isinstance(arg, collections.abc.Sequence)
        args_ = (arg,) + args
    unsqueeze_atleast_2d = partial(_unsqueeze_atleast, atleast_2d, -1)
    res = tuple(a if a.ndim >= 3 else unsqueeze_atleast_2d(a) for a in args_)
    return res if len(res) > 1 else res[0]


def as_strided(
    a: TensorLikeType,
    size: ShapeType,
    stride: StrideType,
    storage_offset: Optional[int] = None,
) -> TensorLikeType:
    storage_offset_int = (
        storage_offset if storage_offset is not None else a.storage_offset()
    )
    return prims.as_strided(a, size, stride, storage_offset_int)


@register_decomposition(aten.as_strided_scatter)
def as_strided_scatter(
    input: TensorLikeType,
    src: TensorLikeType,
    size: ShapeType,
    stride: StrideType,
    storage_offset: Optional[int] = None,
) -> TensorLikeType:
    storage_offset_int = 0 if storage_offset is None else storage_offset
    return prims.as_strided_scatter(input, src, size, stride, storage_offset_int)


def broadcast_shapes(*shapes) -> ShapeType:
    return torch.Size(_broadcast_shapes(*shapes))


@aten.broadcast_tensors.default.py_impl(DispatchKey.CompositeImplicitAutograd)
@aten.broadcast_tensors.default.py_impl(DispatchKey.Meta)
def broadcast_tensors(*tensors) -> List[TensorLikeType]:
    if len(tensors) == 1 and not isinstance(tensors[0], Tensor):
        tensors = tensors[0]
    return list(_maybe_broadcast(*tensors, preserve_cpu_scalar_tensors=False))


# CompositeImplicitAutograd - don't register decomp
def broadcast_to(a: TensorLikeType, size: ShapeType) -> TensorLikeType:
    start = len(size) - len(a.shape)
    dims = tuple(range(start, len(a.shape) + start))
    return prims.broadcast_in_dim(a, size, dims)


@register_decomposition(aten.cat)
@out_wrapper()
@elementwise_type_promotion_wrapper(
    type_promoting_args=("tensors",),
    type_promotion_kind=ELEMENTWISE_TYPE_PROMOTION_KIND.NO_OPMATH,
)
def cat(tensors: TensorSequenceType, dim: int = 0) -> TensorLikeType:
    def cat_compute_output_memory_format(inputs):
        format = None
        for t in inputs:
            f = utils.suggest_memory_format(t)
            if f == torch.contiguous_format:
                return f
            if format is not None and format != f:
                return torch.contiguous_format
            format = f
        assert format is not None
        return format

    if len(tensors) == 0:
        msg = "cat expects at least one tensor, but received zero!"
        raise ValueError(msg)

    for tensor in tensors:
        assert isinstance(tensor, TensorLike)

    utils.check_same_device(*tensors, allow_cpu_scalar_tensors=False)

    for t in tensors:
        # match logic in legacy_cat_wrap_dim
        if t.ndim == 1 and t.size(0) == 0:
            continue
        dim = utils.canonicalize_dim(t.ndim, dim)
        utils.validate_idx(t.ndim, dim)
        break

    memory_format = cat_compute_output_memory_format(tensors)

    # Filters tensors with one dimension of length zero
    filtered = tuple(x for x in tensors if not (x.ndim == 1 and x.numel() == 0))
    if len(filtered) == 0:
        t = tensors[0]

        # TODO: fix this to work with meta tensors
        try:
            requires_grad = any(x.requires_grad for x in tensors)
        except Exception:
            requires_grad = False

        return empty(
            (0,),
            dtype=t.dtype,
            device=t.device,
            requires_grad=requires_grad,
            memory_format=memory_format,
        )

    return prims.cat(filtered, dim).clone(memory_format=memory_format)


# CompositeImplicitAutograd - don't register decomp
@out_wrapper()
def column_stack(tensors: TensorSequenceType) -> TensorLikeType:
    aligned_tensors = tuple(
        x if x.ndim > 1 else x.reshape((x.numel(), 1)) for x in tensors
    )
    return cat(aligned_tensors, 1)


def conj(input: TensorLikeType) -> TensorLikeType:
    if not utils.is_complex_dtype(input.dtype):
        return input
    if input.is_sparse:
        return torch.conj_physical(input)
    return prims.conj(input)


# This replicates at::constant_pad_nd, defined in ATen/native/PadNd.cpp
@register_decomposition(aten.constant_pad_nd)
def constant_pad_nd(
    input: TensorLikeType, pad: List[int], value: NumberType = 0
) -> TensorLikeType:
    check(
        len(pad) % 2 == 0,
        lambda: f"Length of pad must be even but instead it equals {len(pad)}",
    )

    input_sizes = input.shape
    l_inp = len(input_sizes)

    l_pad = len(pad) // 2
    l_diff = l_inp - l_pad

    check(
        l_inp >= l_pad,
        lambda: "Length of pad should be no more than twice the number of "
        f"dimensions of the input. Pad length is {len(pad)} while the input has "
        f"{l_inp} dimensions.",
    )

    c_input = input
    for i in range(l_diff, l_inp):
        pad_idx = 2 * (l_inp - i - 1)
        if pad[pad_idx] < 0:
            c_input = c_input.narrow(i, -pad[pad_idx], c_input.shape[i] + pad[pad_idx])

        if pad[pad_idx + 1] < 0:
            c_input = c_input.narrow(i, 0, c_input.shape[i] + pad[pad_idx + 1])

    # if none of the pads are positive we can just return the result
    if builtins.all(p <= 0 for p in pad):
        return c_input.clone()

    new_shape = list(input_sizes[:l_diff])

    for i in range(l_pad):
        pad_idx = len(pad) - ((i + 1) * 2)
        new_dim = input_sizes[l_diff + i] + pad[pad_idx] + pad[pad_idx + 1]
        check(
            new_dim > 0,
            lambda: f"The input size {input_sizes[l_diff + i]}, plus negative padding "
            f"{pad[pad_idx]} and {pad[pad_idx + 1]} resulted in a negative output size, "
            f"which is invalid. Check dimension {l_diff + i} of your input.",
        )
        new_shape.append(new_dim)

    memory_format = utils.suggest_memory_format(input)
    output = torch.empty(
        new_shape,
        dtype=input.dtype,
        device=input.device,
        requires_grad=input.requires_grad,
        memory_format=memory_format,
    )

    if value == 0 and input.dtype == torch.bool:
        value = False
    # torch.fill isn't typed to allow complex values
    output = torch.fill(output, value)  # type: ignore[arg-type]

    c_output = output
    for i in range(l_diff, l_inp):
        pad_idx = 2 * (l_inp - i - 1)
        if pad[pad_idx] > 0:
            c_output = c_output.narrow(
                i, pad[pad_idx], c_output.shape[i] - pad[pad_idx]
            )
        if pad[pad_idx + 1] > 0:
            c_output = c_output.narrow(i, 0, c_output.shape[i] - pad[pad_idx + 1])

    prims.copy_to(c_output, c_input)
    return output


def contiguous(
    a: Tensor, *, memory_format: torch.memory_format = torch.contiguous_format
) -> Tensor:
    check(
        memory_format != torch.preserve_format,
        lambda: "preserve memory format is unsupported by the contiguous operator",
    )

    if utils.is_contiguous_for_memory_format(a, memory_format=memory_format):
        return a

    return torch.clone(a, memory_format=memory_format)


@out_wrapper()
def dstack(tensors: TensorSequenceType) -> TensorLikeType:
    check(len(tensors) > 0, lambda: "dstack expects a non-empty TensorList")
    aligned_tensors = atleast_3d(*tensors)
    return cat(aligned_tensors, 2)


@register_decomposition(aten.expand)
def expand(a: Tensor, *shape) -> Tensor:
    # NOTE: cannot use utils.extract_shape_from_varargs here
    # because that also validates the shape, but the shape
    # given to expand may be "invalid"
    if len(shape) == 1 and isinstance(shape[0], Sequence):
        shape = tuple(shape[0])

    check(
        len(shape) >= len(a.shape),
        lambda: "expand: the requested shape has too few dimensions!",
    )

    offset = len(shape) - len(a.shape)
    shape_ = list(shape)
    for idx, x in enumerate(a.shape):
        offset_idx = idx + offset
        requested_length = shape[offset_idx]
        check(
            requested_length == x or x == 1 or requested_length == -1,
            lambda: f"expand: attempting to expand a dimension of length {x}!",
        )

        shape_[offset_idx] = requested_length if requested_length != -1 else x

    # At this point shape must be valid
    utils.validate_shape(shape_)

    return prims.broadcast_in_dim(
        a, shape_, tuple(range(offset, len(a.shape) + offset))
    )


# CompositeImplicitAutograd - don't register decomp
def expand_as(a: Tensor, b: Tensor) -> Tensor:
    return a.expand(b.shape)


def chunk(a: TensorLikeType, chunks: int, dim: int = 0) -> Tuple[TensorLikeType, ...]:
    if chunks <= 0:
        msg = "Expected at least one chunk, but got {0}!".format(chunks)
        raise ValueError(msg)

    dim = utils.canonicalize_dim(a.ndim, dim)
    length = a.shape[dim]
    chunk_size = math.ceil(length / chunks)
    full_chunks = math.floor(length / chunk_size)
    tail_chunk_size = length % chunk_size

    result = []
    for i in range(full_chunks):
        result.append(narrow(a, dim, i * chunk_size, chunk_size))

    if tail_chunk_size != 0:
        result.append(narrow(a, dim, full_chunks * chunk_size, tail_chunk_size))

    return tuple(result)


# Note: flatten, unlike prim.collapse and prim.collapse_view has an inclusive end_dim
# Note: flatten, unlike other shape operators, returns the input tensor on a no-op (unless
# a 0D tensor is flattened, in which case it's returned in 1D)
# CompositeImplicitAutograd - don't register decomp
def flatten(a: TensorLikeType, start_dim: int = 0, end_dim: int = -1) -> TensorLikeType:
    start_dim = utils.canonicalize_dim(a.ndim, start_dim)
    end_dim = utils.canonicalize_dim(a.ndim, end_dim)

    # Short-circuits on no-op
    if start_dim == end_dim and a.ndim != 0:
        return a

    # Tries to take a view
    # TODO: we could look at directing collapse_view to skip its meta function here (unsafe_collapse_view)
    new_shape, new_strides = prims._collapse_view_helper(a, start_dim, end_dim + 1)
    if new_shape is not None:
        return prims.collapse_view(a, start_dim, end_dim + 1)

    # Makes a copy if it can't make a view
    return prims.collapse(a, start_dim, end_dim + 1)


@register_decomposition(aten.flip)
def flip(a: TensorLikeType, dims: DimsSequenceType) -> TensorLikeType:
    if not isinstance(dims, tuple) and not isinstance(dims, list):
        raise ValueError("dims has to be a sequence of ints")
    dims = utils.canonicalize_dims(a.ndim, dims)  # type: ignore[assignment]
    utils.validate_no_repeating_dims(dims)
    return prims.rev(a, dims)


# CompositeImplicitAutograd - don't register decomp
def fliplr(a: TensorLikeType) -> TensorLikeType:
    if a.ndim < 2:
        raise RuntimeError("Input must be >= 2-d.")

    return flip(a, (1,))


# CompositeImplicitAutograd - don't register decomp
def flipud(a: TensorLikeType) -> TensorLikeType:
    if a.ndim < 1:
        raise RuntimeError("Input must be >= 1-d.")

    return flip(a, (0,))


# CompositeImplicitAutograd - don't register decomp
def narrow(
    a: TensorLikeType, dim: int, start: Union[int, TensorLikeType], length: int
) -> TensorLikeType:
    # Supports Tensor overload that was added for XLA:
    # https://github.com/pytorch/pytorch/issues/31558
    if isinstance(start, TensorLike):
        check(
            start.dim() == 0 and utils.is_integer_dtype(start.dtype),
            lambda: "start must be an 0-dim integral Tensor.",
        )
        start = start.item()  # type: ignore[assignment]
    check(a.dim() > 0, lambda: "narrow() cannot be applied to a 0-dim tensor.")
    check(length >= 0, lambda: "narrow(): length must be non-negative.")
    dim = utils.canonicalize_dim(a.ndim, dim)
    dim_length = a.size(dim)
    # Start being the end is usually invalid since it's out of bounds. So it's
    # not allowed by canonicalize_dim. But for narrow it's valid as long as
    # the length is 0, which is handled by the check below.
    if start != dim_length:
        # Negative start means indexing from the end of dim.
        # Note: a dimension isn't being canonicalized here, this reuses
        # canonicalize_dim because the semantics are similar.
        start = utils.canonicalize_dim(dim_length, start)  # type: ignore[arg-type]
    check(
        start <= dim_length - length,  # type: ignore[arg-type]
        lambda: f"start ({start}) + length ({length}) exceeds dimension size ({dim_length}).",
    )
    return prims.slice_in_dim(a, start, start + length, axis=dim)


# TODO: This must return a sparse tensor if the input is sparse, but refs have
# no sparse support. See narrow_copy_sparse in core.
narrow_copy = _make_copy_from_view(narrow)


def _normalize(
    a: Tensor, norm_dims: DimsType, eps: float
) -> Tuple[Tensor, Tensor, Tensor]:
    """Computes mean and 1/std of a tensor along norm_dims.

    Used as a helper function for normalization layers.

    Args:
        a (Tensor): input tensor
        norm_dims (DimsType): dimensions to normalize over
        eps (float): epsilon for numerical stability

    Returns:
        out (Tensor): normalized tensor.
        mean (Tensor): mean of the tensor along norm_dims.
        rstd (Tensor): 1/std of the tensor along norm_dims.
    """
    norm_dims = utils.canonicalize_dims(a.ndim, norm_dims)
    computation_dtype = utils.get_computation_dtype(a.dtype)
    a_acc = _maybe_convert_to_dtype(a, computation_dtype)
    assert isinstance(a_acc, TensorLike)  # to avoid mypy error for var_mean
    biased_var, mean = torch.var_mean(
        a_acc, dim=norm_dims, unbiased=False, keepdim=True
    )
    rstd = torch.rsqrt(biased_var + eps)
    out = (a - mean) * rstd
    return out, mean, rstd


# add all specified dimensions
def _unsqueeze_multiple(x: TensorLikeType, dimensions: List[int]) -> TensorLikeType:
    for dim in sorted(dimensions):
        x = torch.unsqueeze(x, dim)
    return x


def _squeeze_multiple(x: TensorLikeType, dimensions: List[int]) -> TensorLikeType:
    for dim in reversed(sorted(dimensions)):
        x = torch.squeeze(x, dim)
    return x


@register_decomposition(aten.native_group_norm.default)
def native_group_norm(
    input: Tensor,
    weight: Optional[Tensor],
    bias: Optional[Tensor],
    batch_size: int,
    num_channels: int,
    flattened_inner_size: int,
    num_groups: int,
    eps: float,
) -> Tuple[Tensor, Tensor, Tensor]:
    utils.check(
        input.ndim >= 2,
        lambda: f"Expected at least 2 dimensions for input tensor but received {input.ndim}",
    )
    utils.check(
        num_channels % num_groups == 0,
        lambda: "Expected number of channels in input to be divisible by num_groups, "
        + f"but got input of shape {input.shape} and num_groups = {num_groups}",
    )

    # num_channels / num_groups and flattened inner dimension are the reduction axes
    reduction_dims = [2, 3]
    input_reshaped = torch.reshape(
        input,
        [batch_size, num_groups, num_channels // num_groups, flattened_inner_size],
    )
    out, mean, rstd = _normalize(input_reshaped, reduction_dims, eps)
    out = out.view(input.shape)

    broadcast_dims = [0] + list(dim for dim in range(2, input.ndim))
    unsqueeze_bias = None
    if bias is not None:
        unsqueeze_bias = _unsqueeze_multiple(bias, broadcast_dims)
    unsqueeze_weight = None
    if weight is not None:
        unsqueeze_weight = _unsqueeze_multiple(weight, broadcast_dims)

    if unsqueeze_weight is not None:
        out = out * unsqueeze_weight
    if unsqueeze_bias is not None:
        out = out + unsqueeze_bias

    out = _maybe_convert_to_dtype(out, input.dtype)  # type: ignore[assignment]
    mean = _maybe_convert_to_dtype(mean, input.dtype)  # type: ignore[assignment]
    rstd = _maybe_convert_to_dtype(rstd, input.dtype)  # type: ignore[assignment]

    # remove broadcast dimensions from mean and rstd
    mean = _squeeze_multiple(mean, reduction_dims)
    rstd = _squeeze_multiple(rstd, reduction_dims)
    return (out, mean, rstd)


@register_decomposition(aten.native_layer_norm)
def native_layer_norm(
    input: Tensor,
    normalized_shape: ShapeType,
    weight: Optional[Tensor],
    bias: Optional[Tensor],
    eps: float,
) -> Tuple[Tensor, Tensor, Tensor]:
    normalized_ndim = len(normalized_shape)
    utils.check(
        normalized_ndim >= 1,
        lambda: "Expected normalized_shape to be at least 1-dimensional, i.e., "
        + "containing at least one element, but got normalized_shape = "
        + str(normalized_shape),
    )
    # torch.Size([1, 2, 3]) == [1, 2, 3] evaluates to False
    # while torch.Size([1, 2, 3]) == (1, 2, 3) is True
    # therefore we use tuple(normalized_shape)
    utils.check(
        weight is None or weight.shape == tuple(normalized_shape),
        lambda: "Expected weight to be of same shape as normalized_shape, but got "
        + "weight of shape "
        + str(weight.shape)  # type: ignore[union-attr]
        + " and normalized_shape = "
        + str(normalized_shape),
    )
    utils.check(
        bias is None or bias.shape == tuple(normalized_shape),
        lambda: "Expected bias to be of same shape as normalized_shape, but got "
        + "bias of shape "
        + str(bias.shape)  # type: ignore[union-attr]
        + " and normalized_shape = "
        + str(normalized_shape),
    )
    utils.check(
        input.ndim >= normalized_ndim
        and input.shape[(input.ndim - normalized_ndim) :] == tuple(normalized_shape),
        lambda: "Given normalized_shape="
        + str(normalized_shape)
        + ", expected input with shape "
        + str(normalized_shape)
        + ", but got input of size "
        + str(input.shape),
    )

    input = input.contiguous()
    if weight is not None:
        weight = weight.contiguous()
    if bias is not None:
        bias = bias.contiguous()

    axis = input.ndim - normalized_ndim
    reduction_dims = list(range(axis, input.ndim))
    out, mean, rstd = _normalize(input, reduction_dims, eps)

    if weight is None and bias is not None:
        out = out + bias
    elif weight is not None and bias is None:
        out = out * weight
    elif weight is not None and bias is not None:
        out = out * weight + bias

    out = _maybe_convert_to_dtype(out, input.dtype)  # type: ignore[assignment]
    if input.device.type == "cpu":
        mean = _maybe_convert_to_dtype(mean, input.dtype)  # type: ignore[assignment]
        rstd = _maybe_convert_to_dtype(rstd, input.dtype)  # type: ignore[assignment]
    return (out, mean, rstd)


# TODO: Adding this as a meta function causes functorch tests to fail when compiled with debug mode.
# test/test_eager_transforms.py::TestFunctionalizeCPU::test_functionalize_fx_transpose_simple_cpu
@register_decomposition(aten.permute)
def permute(a: TensorLikeType, *dims) -> TensorLikeType:
    _permutation = utils.canonicalize_dims(
        a.ndim, utils.extract_dims_from_varargs(dims)
    )
    return prims.transpose(a, _permutation)


# Get the new shape and stride after applying unfold to an input tensor
def _get_unfold_shape_stride(
    a_shape: ShapeType, a_stride: StrideType, dimension: int, size: int, step: int
):
    a_ndim = len(a_shape)
    dim = utils.canonicalize_dim(a_ndim, dimension, wrap_scalar=True)
    max_size = 1 if a_ndim == 0 else a_shape[dim]
    last_stride = 1 if a_ndim == 0 else a_stride[dim]

    utils.check(
        size <= max_size,
        lambda: f"Maximum size for tensor at dimension {dim} is {max_size} but size is {size}",
    )

    utils.check(
        step > 0,
        lambda: f"Step is {step} but must be > 0",
    )

    shape = list(a_shape)
    strides = list(a_stride)
    shape.append(size)
    strides.append(last_stride)
    if dim < a_ndim:
        shape[dim] = (shape[dim] - size) // step + 1
        strides[dim] *= step
    return shape, strides


@register_decomposition(aten.repeat)
def repeat(a: Tensor, *repeat_shape) -> Tensor:
    repeat_shape = utils.extract_shape_from_varargs(repeat_shape, validate=False)
    utils.check(
        len(repeat_shape) >= len(a.shape),
        lambda: "repeat: Number of dimensions of repeat dims can not be smaller than number of dimensions of tensor",
    )

    if len(repeat_shape) == 0:
        return torch.clone(a)

    num_new_dimensions = len(repeat_shape) - a.ndim
    padded_shape = [1] * num_new_dimensions
    for dim_size in a.shape:
        padded_shape.append(dim_size)

    target_shape = tuple(
        padded_size * repeat_size
        for padded_size, repeat_size in zip(padded_shape, repeat_shape)
    )

    # return an empty tensor if one of the repeat_shape dimensions is zero
    if 0 in repeat_shape:
        return torch.empty(
            target_shape,
            dtype=a.dtype,
            device=a.device,
            requires_grad=a.requires_grad,
            memory_format=utils.suggest_memory_format(a),
        )

    urtensor_shape = target_shape
    urtensor_stride = utils.make_contiguous_strides_for(target_shape)
    for dim, dim_size in enumerate(padded_shape):
        # repeat each dimension by using unfold_copy operation
        urtensor_shape, urtensor_stride = _get_unfold_shape_stride(
            urtensor_shape, urtensor_stride, dim, dim_size, max(dim_size, 1)
        )

    # derive permute order by sorting urtensor strides
    enumerated_stride = list(enumerate(urtensor_stride))
    enumerated_stride.sort(key=lambda item: item[1], reverse=True)
    permute_order, sorted_stride = zip(*enumerated_stride)

    # add new and expand dimensions according to urtensor
    repeat_xtensor = a.expand(urtensor_shape)

    # clone tensor to concretize expanded dimensions
    cloned_result = torch.clone(repeat_xtensor)

    # transpose axis so strides are in sorted order
    permuted_result = cloned_result.permute(permute_order)

    # reshape to get contiguous tensor with correct target shape
    return permuted_result.reshape(target_shape)


def _reshape_view_helper(a: TensorLikeType, *shape, allow_copy: bool) -> TensorLikeType:
    # Creates a valid shape
    shape = utils.extract_shape_from_varargs(shape, validate=False)
    # Reshape may be given a shape with a -1 length
    # This indicates that the dimension's length should be inferred
    shape = utils.infer_size(shape, a.numel())

    # Short-circuits if shape is the same
    if tuple(a.shape) == tuple(shape):
        return prims.view_of(a)

    # Special-cases tensors with no elements
    if a.numel() == 0:
        return as_strided(a, shape, utils.make_contiguous_strides_for(shape))

    # Special-cases reshaping zero dim tensors
    if a.ndim == 0:
        _a = a
        for length in shape:
            assert length == 1
            _a = unsqueeze(_a, -1)
        return _a

    # Special-cases reshaping to zero dim tensors
    if len(shape) == 0:
        _a = a
        for length in a.shape:
            assert length == 1
            _a = squeeze(_a, -1)
        return _a

    # Handles general case: a 1+D tensor reshaped into a distinct 1+D shape

    # NOTE [Reshape Algorithm]
    # This algorithm works by attempting to greedily construct the desired dimensions in
    # the output shape, left to right. It does this by, conceptually, accumulating
    # dimensions of the original tensor, also left to right, until the dimension
    # can be constructed using prims.split_dim.
    # The algorithm also has special handling for tail squeezes/unsqueezes, like
    # if a reshape from (5, 5) to (5, 5, 1) or vice versa.
    #
    # This algorithm does not flatten the original tensor and then split dims as appropriate
    # because that would create copies more often than this algorithm. flatten is the only
    # operation below which can create a view or a copy, and while it prefers creating
    # views it may sometimes create a copy if the tensor's strides do not permit a view.
    # As a result, this algorithm tries to minimize flattening.
    #
    # Note that a better version of this algorithm may exist. Regions which could be
    # flattened without creating a copy can be identified in advance, and that might
    # allow fewer flatten calls or faster short-circuiting to make a copy.
    idx = 0
    a_ = a
    for length in shape:
        # Handles tail unsqueezes
        if idx >= a_.ndim:
            assert length == 1
            last_dim = a_.ndim - 1
            # NOTE: using split_dim instead of unsqueeze may seem silly here,
            # but it's necessary to get the strides correct
            a_ = prims.split_dim(a_, last_dim, a_.shape[last_dim])
            idx = idx + 1
            continue

        # Skips dimensions that are already the correct length
        if length == a_.shape[idx]:
            idx = idx + 1
            continue

        # Gathers enough original dimensions such that this new dimension can be created
        # Note that this accumulation will terminate because we've verified a and the shape
        # specify the same number of elements above
        accum = a_.shape[idx]
        end = idx
        while accum % length != 0:
            end = end + 1
            accum = accum * a_.shape[end]
        if end != idx:
            # NOTE: in this case multiple dimensions must be flatten to create the desired dimension
            # This flattening is why reshape sometimes creates a copy -- because flattening
            # may return a view of a copy

            # Checks if collapse can be a view and short-circuits to copying reshape if it can't
            new_shape, new_strides = prims._collapse_view_helper(a_, idx, end + 1)
            if new_shape is None:
                if allow_copy:
                    return prims.reshape(a, shape)

                msg = "Cannot view a tensor with shape {0} and strides {1} as a tensor with shape {2}!".format(
                    a.shape, a.stride(), shape
                )
                raise ValueError(msg)

            a_ = flatten(a_, idx, end)

        # Splits the (possibly flattened) dimension to create the desired dim length
        if accum != length:
            a_ = prims.split_dim(a_, idx, length)

        idx = idx + 1

    # Squeezes tail
    while idx < a_.ndim:
        assert a_.shape[idx] == 1
        a_ = squeeze(a_, idx)

    return a_


# CompositeImplicitAutograd - don't register decomp
# NOTE: shape is a vararg because Tensor.reshape can be called with as
# Tensor.reshape(a, b, c) or Tensor.reshape((a, b, c)) Function call
# torch.reshape doesn't support unpacked shapes
def reshape(a: TensorLikeType, *shape: ShapeType) -> TensorLikeType:
    return _reshape_view_helper(a, *shape, allow_copy=True)


# CompositeImplicitAutograd - don't register decomp
def reshape_as(self: TensorLikeType, other: TensorLikeType) -> TensorLikeType:
    return self.reshape(other.size())


@register_decomposition(aten.roll)
def roll(
    a: TensorLikeType, shifts: DimsType, dims: DimsType = tuple()
) -> TensorLikeType:
    """Reference implementation of :func:`torch.roll`."""
    dims = utils.canonicalize_dims(a.ndim, dims)
    # ATen specifies int[1] type for shifts and dims which expands integers to tuples of length 1
    if not isinstance(shifts, Iterable):
        shifts = (shifts,)
    if not isinstance(dims, Iterable):
        dims = (dims,)

    # Avoid modulo by zero
    if a.numel() == 0:
        # Keeping this as ref for now as FakeTensor runs into some issues with complex tensors
        return clone(a)

    len_shifts = len(shifts)
    len_dims = len(dims)
    if len_shifts != 1 or len_dims != 1:
        if len_shifts == 0:
            raise RuntimeError("`shifts` required")
        # Takes care of the case when dims is not specified (default)
        # By default, the tensor is flattened before shifting, after which the original shape is restored
        if len_dims == 0 and len_shifts == 1:
            return torch.roll(torch.flatten(a), shifts, 0).view(a.shape)
        if len_shifts != len_dims:
            raise RuntimeError(
                f"shifts and dimensions must align. shifts: {len_shifts}, dims: {len_dims}"
            )
        assert len_dims > 1
        tail_shifts = shifts[1:]
        tail_dims = dims[1:]
        first_dim_rolled = torch.roll(a, shifts[0], dims[0])
        return torch.roll(first_dim_rolled, tail_shifts, tail_dims)

    # This path is taken when only one dimension is rolled
    # For example to get `first_dim_rolled` above
    dim = dims[0]
    size = a.shape[dim]
    start = (size - shifts[0]) % size
    t0 = torch.narrow(a, dim, start, size - start)
    t1 = torch.narrow(a, dim, 0, start)
    return torch.cat((t0, t1), dim)


@register_decomposition(aten.rot90)
def rot90(
    a: TensorLikeType, k: int = 1, dims: DimsSequenceType = (0, 1)
) -> TensorLikeType:
    """Reference implementation of :func:`torch.rot90`."""
    if len(dims) != 2:
        raise RuntimeError(
            f"expected total rotation dims == 2, but got dims = {len(dims)}"
        )
    if a.ndim < 2:
        raise RuntimeError(f"expected total dims >= 2, but got total dims = {a.ndim}")

    # Do this after the initial checks to be compatible with the behavior in
    # core.
    dims = utils.canonicalize_dims(a.ndim, dims)

    if dims[0] == dims[1]:
        raise RuntimeError(
            f"expected rotation dims to be different, but got dim0 = {dims[0]} and dim1 = {dims[1]}"
        )
    k = k % 4  # Rotation direction is from the second towards the first axis for k < 0
    if k == 1:
        return torch.transpose(torch.flip(a, (dims[1],)), dims[0], dims[1])
    elif k == 2:
        return torch.flip(a, dims)
    elif k == 3:
        return torch.transpose(torch.flip(a, (dims[0],)), dims[0], dims[1])
    else:
        return clone(a, memory_format=torch.contiguous_format)


def _check_stack_inputs(tensors: TensorSequenceType) -> None:
    entry_shape = tensors[0].shape
    for i in range(1, len(tensors)):
        assert tensors[i].shape == entry_shape, (
            f"stack expects each tensor to be equal size, but got {entry_shape} at entry 0"
            f"and {tensors[i].shape} at entry {i}"
        )


@register_decomposition(aten.stack)
@out_wrapper()
def stack(tensors: TensorSequenceType, dim: int = 0) -> TensorLikeType:
    assert len(tensors) > 0, "stack expects a non-empty TensorList"
    wrapped_dim = utils.canonicalize_dim(tensors[0].ndim + 1, dim)
    # Refs need sparse support to check other condition
    if wrapped_dim < tensors[0].ndim:  # and not tensors[0].is_sparse:
        _check_stack_inputs(tensors)
        result_sizes = list(tensors[0].shape)
        result_sizes.insert(wrapped_dim, len(tensors))
        out = torch.cat(tensors, wrapped_dim)
        return out.view(result_sizes)

    # If dim == tensors[0].ndim, view cannot efficiently handle it
    return torch.cat([t.unsqueeze(wrapped_dim) for t in tensors], dim)


# CompositeImplicitAutograd - don't register decomp
@out_wrapper()
def softmax(
    a: TensorLikeType,
    dim: int,
    dtype: Optional[torch.dtype] = None,
) -> TensorLikeType:
    result_dtype = dtype or a.dtype
    computation_dtype = utils.get_computation_dtype(result_dtype)
    a_ = _maybe_convert_to_dtype(a, computation_dtype)
    a_max = amax(a_, dim, keepdim=True)
    a_exp = exp(a_ - a_max)
    return _maybe_convert_to_dtype(
        true_divide(a_exp, sum(a_exp, dim, keepdim=True)), result_dtype
    )  # type: ignore[return-value]


# CompositeImplicitAutograd - don't register decomp
@out_wrapper()
def hstack(tensors: TensorSequenceType) -> TensorLikeType:
    check(len(tensors) > 0, lambda: "hstack expects a non-empty TensorList")
    aligned_tensors = atleast_1d(*tensors)
    if aligned_tensors[0].ndim == 1:
        return cat(aligned_tensors, 0)
    return cat(aligned_tensors, 1)


# CompositeImplicitAutograd - don't register decomp
@out_wrapper()
def vstack(tensors: TensorSequenceType) -> TensorLikeType:
    check(len(tensors) > 0, lambda: "vstack expects a non-empty TensorList")
    aligned_tensors = atleast_2d(*tensors)
    return cat(aligned_tensors, 0)


# CompositeImplicitAutograd - don't register decomp
def unflatten(a: TensorLikeType, dim: int, sizes: ShapeType) -> TensorLikeType:
    dim = utils.canonicalize_dim(a.ndim, dim)
    utils.check(len(sizes) != 0, lambda: "unflatten: sizes must be non-empty")
    return a.view(tuple(a.shape[:dim]) + tuple(sizes) + tuple(a.shape[dim + 1 :]))


@register_decomposition(aten.unbind)
def unbind(t: TensorLikeType, dim: int = 0) -> TensorSequenceType:
    dim = utils.canonicalize_dim(t.ndim, dim)
    check(
        len(t.shape) > 0,
        lambda: "Dimension specified as 0 but tensor has no dimensions",
        IndexError,
    )
    return tuple(
        torch.squeeze(s, dim) for s in torch.tensor_split(t, t.shape[dim], dim)
    )


@register_decomposition(aten.index_copy)
@out_wrapper()
def index_copy(x: TensorLike, dim: int, index: TensorLike, tensor: TensorLike):
    return x.clone(memory_format=torch.contiguous_format).index_copy_(
        dim, index, tensor
    )


@register_decomposition(aten.index_copy_)
def index_copy_(x: TensorLike, dim: int, index: TensorLike, tensor: TensorLike):
    dim = utils.canonicalize_dims(x.ndim, dim)
    utils.check(
        index.ndim <= 1,
        lambda: f"Index should have dimension 1 or 0 (got {index.ndim})",
    )
    # Treat scalars as elements of \R^1
    y = x.unsqueeze(0) if x.ndim == 0 else x
    idx = (slice(None),) * dim + (index,)
    y[idx] = tensor
    return x


@register_decomposition(aten.index_fill)
def index_fill(
    x: TensorLike, dim: int, index: TensorLike, value: Union[NumberType, TensorLike]
):
    return x.clone().index_fill_(dim, index, value)  # type: ignore[arg-type]


@register_decomposition(aten.index_fill_)
def index_fill_(
    x: TensorLike, dim: int, index: TensorLike, value: Union[NumberType, TensorLike]
):
    utils.check(
        index.ndim <= 1,
        lambda: f"Index should have dimension 1 or 0 (got {index.ndim})",
    )
    if isinstance(value, TensorLike):
        utils.check(
            value.ndim == 0,
            lambda: "Only supports 0-dimensional value tensor. "  # type: ignore[union-attr]
            f"Got a tensor with {value.ndim} dimensions.",
        )  # type: ignore[arg-type]
    else:
        value = torch.scalar_tensor(
            value, dtype=x.dtype, layout=x.layout, device=x.device  # type: ignore[arg-type]
        )

    # index_copy has some innecessary preconditions when x is a scalar. We do this to work through them
    y = x.unsqueeze(0) if x.ndim == 0 else x
    # index_copy does not broadcast on value so we have to do it manually
    shape = list(y.shape)
    shape[dim] = index.numel()
    value = value.expand(shape)
    y.index_copy_(dim, index, value)
    return x


@register_decomposition(aten.index_add)
@out_wrapper()
def index_add(
    x: TensorLike,
    dim: int,
    index: TensorLike,
    tensor: TensorLike,
    *,
    alpha: NumberType = 1,
):
    # index_add always returns a new contiguous tensor
    return x.clone(memory_format=torch.contiguous_format).index_add_(
        dim, index, tensor, alpha=alpha  # type: ignore[arg-type]
    )


@register_decomposition(aten.index_select)
@out_wrapper()
def index_select(x: TensorLike, dim: int, index: TensorLike):
    dim = utils.canonicalize_dims(x.ndim, dim)
    utils.check(
        index.ndim <= 1,
        lambda: f"Index should have dimension 1 or 0 (got {index.ndim})",
    )
    if index.ndim == 0:
        index = index.unsqueeze(0)
    if x.ndim == 0:
<<<<<<< HEAD
        # Treat scalars as elements of \R^1
        # We cannot use x[idx] here as it accesses item() (??), hence this awkward construction
        return torch.empty_like(x).index_copy_(0, index, x.expand_as(index))

=======
        # we cannot write `x.unsqueeze(0)[index].squeeze(0).clone()`
        # as tensor[index] will trigger index.item() if index is a 0-dim tensor
        # and .item() cannot be symbolically traced with FakeTensor.
        return aten.index(x.unsqueeze(0), [index]).squeeze(0).clone()
>>>>>>> fb4fc0da
    idx = (slice(None),) * dim + (index,)
    return x[idx]


@register_decomposition(aten.squeeze)
def squeeze(a: TensorLikeType, dim: Optional[int] = None) -> TensorLikeType:
    if dim is not None:
        dim = utils.canonicalize_dim(a.ndim, dim)
        # Short-circuits if the tensor has no dimensions
        if len(a.shape) == 0:
            assert dim == 0
            return prims.view_of(a)

        # Note: squeeze does not modify tensors when the given dim is not a dimension of length 1
        if a.shape[dim] != 1:
            return prims.view_of(a)
        return prims.squeeze(a, (dim,))

    dims = tuple(idx for idx in range(len(a.shape)) if a.shape[idx] == 1)
    return prims.squeeze(a, dims)


# Note: does not work with TensorMetas because of data-dependent control-flow
# CompositeImplicitAutograd - don't register decomp
def tensor_split(
    a: TensorLikeType,
    indices_or_sections: Union[Tensor, DimsType],
    dim: int = 0,
) -> Tuple[TensorLikeType, ...]:
    _dim = utils.canonicalize_dim(a.ndim, dim)
    if a.ndim == 0:
        msg = "tensor_split: received a rank zero tensor, but expected a tensor of rank one or greater!"
        raise ValueError(msg)

    # If indices_or_sections is a tensor, it must be a CPU Long tensor
    if isinstance(indices_or_sections, TensorLike):
        if not indices_or_sections.device.type == "cpu":
            msg = "tensor_split: if indices_or_sections is a tensor it must be on the CPU, but received one on {0}".format(
                indices_or_sections.device
            )
            raise ValueError(msg)
        if indices_or_sections.dtype != torch.long:
            msg = "tensor_split: if indices_or_sections is a tensor it must have long dtype, "
            " but received one with dtype {0}".format(indices_or_sections.dtype)
            raise ValueError(msg)

    # Case 0 -- indices_or_sections is an integer or a scalar tensor n and a is split along dim into n parts of equal-ish length
    if isinstance(indices_or_sections, IntLike) or (
        isinstance(indices_or_sections, TensorLike) and indices_or_sections.ndim == 0
    ):
        sections: int = (
            indices_or_sections  # type: ignore[assignment]
            if isinstance(indices_or_sections, Number)
            else indices_or_sections.item()
        )

        if sections <= 0:
            msg = "tensor_split: number of sections must be greater than 0, but was {0}".format(
                sections
            )
            raise ValueError(msg)

        splits = []
        dim_size = a.shape[_dim]
        min_split_size = math.floor(dim_size / sections)
        num_splits_one_extra = dim_size % sections
        start_idx = 0
        for split_idx in range(sections):
            split_size = (
                min_split_size + 1
                if (split_idx < num_splits_one_extra)
                else min_split_size
            )
            s = prims.slice_in_dim(a, start_idx, start_idx + split_size, axis=_dim)
            splits.append(s)
            start_idx = start_idx + split_size

        return tuple(splits)
    # Case 1 -- indices_or_sections is a sequence of integers or a 1D tensor describing the splits
    else:
        indices = indices_or_sections
        if isinstance(indices_or_sections, TensorLike):
            if indices_or_sections.ndim != 1:
                msg = "tensor_split: non-scalar indices_or_sections tensors must have only one dimension, "
                "but received a tensor with {0} dimensions".format(
                    indices_or_sections.ndim
                )
                raise ValueError(msg)

            indices = indices_or_sections.tolist()

        splits = []
        start_idx = 0
        for x in indices:
            splits.append(prims.slice_in_dim(a, start_idx, x, axis=_dim))
            start_idx = x
        splits.append(prims.slice_in_dim(a, start_idx, a.shape[_dim], axis=_dim))
        return tuple(splits)


# CompositeImplicitAutograd - don't register decomp
def hsplit(
    a: TensorLikeType, indices_or_sections: DimsType
) -> Tuple[TensorLikeType, ...]:
    check(
        a.ndim >= 1,
        lambda: (
            "torch.hsplit requires a tensor with at least 1 dimension, but got a tensor with "
            + str(a.ndim)
            + " dimensions!"
        ),
    )
    dim = 0 if a.ndim == 1 else 1
    if isinstance(indices_or_sections, IntLike):
        split_size = indices_or_sections
        check(
            (split_size != 0 and a.shape[dim] % split_size == 0),
            lambda: (
                "torch.hsplit attempted to split along dimension "
                + str(dim)
                + ", but the size of the dimension "
                + str(a.shape[dim])
                + " is not divisible by the split_size "
                + str(split_size)
                + "!"
            ),
        )
        return tensor_split(a, split_size, dim)

    check(
        isinstance(indices_or_sections, (list, tuple)),
        lambda: (
            "hsplit(): received an invalid combination of arguments. "
            "Expected indices_or_sections to be of type int, list of ints or tuple of ints "
            f"but got type {type(indices_or_sections)}"
        ),
        exc_type=TypeError,
    )

    split_sizes = indices_or_sections
    return tensor_split(a, split_sizes, dim)


# CompositeImplicitAutograd - don't register decomp
def vsplit(
    a: TensorLikeType, indices_or_sections: DimsType
) -> Tuple[TensorLikeType, ...]:
    check(
        a.ndim >= 2,
        lambda: (
            "torch.vsplit requires a tensor with at least 2 dimension, but got a tensor with "
            + str(a.ndim)
            + " dimensions!"
        ),
    )
    if isinstance(indices_or_sections, IntLike):
        split_size = indices_or_sections
        check(
            (split_size != 0 and a.shape[0] % split_size == 0),
            lambda: (
                f"torch.vsplit attempted to split along dimension 0"
                f", but the size of the dimension "
                f"{a.shape[0]}"
                f" is not divisible by the split_size "
                f"{split_size}"
                f"!"
            ),
        )
        return tensor_split(a, split_size, 0)

    check(
        isinstance(indices_or_sections, (list, tuple)),
        lambda: (
            "vsplit(): received an invalid combination of arguments. "
            "Expected indices_or_sections to be of type int, list of ints or tuple of ints "
            f"but got type {type(indices_or_sections)}"
        ),
        exc_type=TypeError,
    )

    split_sizes = indices_or_sections
    return tensor_split(a, split_sizes, 0)


@register_decomposition(aten.diag.out)
@out_wrapper()
def diag(
    self: TensorLikeType,
    offset: int = 0,
) -> TensorLikeType:
    ndim = self.dim()
    utils.check(
        ndim in (1, 2), lambda: f"diag(): Supports 1D or 2D tensors. Got {ndim}D"
    )
    if ndim == 1:
        return torch.diag_embed(self, offset)
    else:
        return torch.diagonal_copy(self, offset)


@register_decomposition(aten.diagonal_scatter)
@out_wrapper()
def diagonal_scatter(
    input: TensorLikeType,
    src: TensorLikeType,
    offset: int = 0,
    dim1: int = 0,
    dim2: int = 1,
) -> TensorLikeType:
    out = utils.clone_preserve_strides(input)
    diag = out.diagonal(offset, dim1, dim2)
    check(
        diag.shape == src.shape,
        lambda: "expected src to have a size equal to the diagonal of the input."
        f"Got {src.shape} for a diagonal of shape {diag.shape}",
    )
    copy_to(diag, src)
    return out


@register_decomposition(aten.diagonal)
def diagonal(
    self: TensorLikeType,
    offset: int = 0,
    dim1: int = 0,
    dim2: int = 1,
) -> TensorLikeType:
    """
    Reference implementation of torch.diagonal
    """
    num_dims = self.dim()
    dim1 = utils.canonicalize_dim(idx=dim1, rank=num_dims)
    dim2 = utils.canonicalize_dim(idx=dim2, rank=num_dims)

    check(
        dim1 != dim2, lambda: f"diagonal dimensions cannot be identical {dim1}, {dim2}"
    )

    storage_offset = self.storage_offset()

    if offset >= 0:
        diag_size = max(min(self.size()[dim1], self.size()[dim2] - offset), 0)
    else:
        diag_size = max(min(self.size()[dim1] + offset, self.size()[dim2]), 0)

    if diag_size > 0:
        if offset >= 0:
            storage_offset += offset * self.stride()[dim2]
        else:
            storage_offset -= offset * self.stride()[dim1]

    sizes = [s for i, s in enumerate(self.size()) if i not in (dim1, dim2)]
    sizes.append(diag_size)

    strides = [s for i, s in enumerate(self.stride()) if i not in (dim1, dim2)]
    strides.append(self.stride()[dim1] + self.stride()[dim2])

    result = self.as_strided(size=sizes, stride=strides, storage_offset=storage_offset)

    return result


diagonal_copy = _make_copy_from_view(diagonal)


@register_decomposition(aten.diag_embed)
@out_wrapper()
def diag_embed(
    t: TensorLikeType,
    offset: int = 0,
    dim1: int = -2,
    dim2: int = -1,
) -> TensorLikeType:
    """
    Reference implementation of torch.diag_embed
    """
    # as per the docs, exchanging dims is equivalent to changing the sign of
    # offset
    if dim1 > dim2:
        dim1, dim2 = dim2, dim1
        offset = -offset

    # convert from negative dims
    rank = t.ndim + 1
    dim1 = utils.canonicalize_dim(rank=rank, idx=dim1)
    dim2 = utils.canonicalize_dim(rank=rank, idx=dim2)

    check(
        dim1 != dim2, lambda: f"diagonal dimensions cannot be identical {dim1}, {dim2}"
    )

    # as per the docs, the size of last dim is placed at dim1 and dim2
    last_dim = t.size(-1)

    if offset != 0:
        # add padding to match the new size
        t_shape = list(t.shape)
        t_shape[-1] = builtins.abs(offset)
        z = torch.zeros(t_shape, dtype=t.dtype, device=t.device, requires_grad=False)
        pair = (z, t) if offset > 0 else (t, z)
        t = torch.cat(pair, dim=-1)
        # make sure the diagonal always has the same size
        last_dim += builtins.abs(offset)

    # preserve original data, but place 1 at dim1 and move last dim to dim2
    t = t.unsqueeze(dim1).movedim(-1, dim2)

    # generate ranges shifting indices based on offset
    a_range = torch.arange(last_dim, device=t.device, dtype=torch.int64)
    b_range = torch.arange(
        offset, last_dim + offset, device=t.device, dtype=torch.int64
    )

    # broadcast
    cond = a_range == b_range.unsqueeze(-1)
    cond_shape = [last_dim if i in (dim1, dim2) else 1 for i in range(len(t.shape))]
    cond = cond.reshape(cond_shape)

    # aten.diag_embed always returns a new contiguous tensor
    # contiguous() is needed to correctly model the output stride
    return utils.mask_tensor(cond, t).contiguous()


# CompositeImplicitAutograd - don't register decomp
def dsplit(a: TensorLikeType, sections: DimsType) -> TensorSequenceType:
    if a.ndim < 3:
        raise RuntimeError(
            f"torch.dsplit requires a tensor with at least 3 dimension, but got a tensor with {a.ndim} dimensions!"
        )
    if isinstance(sections, IntLike) and (sections == 0 or a.shape[2] % sections != 0):
        raise RuntimeError(
            "torch.dsplit attempted to split along dimension 2, "
            + f"but the size of the dimension {a.shape[2]} is not divisible by the split_size {sections}!"
        )
    return tensor_split(a, sections, 2)


@register_decomposition(aten.t.default)
def t(a: TensorLikeType):
    # TODO: Add sparse support
    # if a.is_sparse:
    #     sparse_dim = a.sparse_dim()
    #     dense_dim = a.dense_dim()
    #     if not (sparse_dim <= 2 and dense_dim == 0):
    #         raise RuntimeError(
    #             f"t() expects a tensor with <= 2 sparse and 0 dense dimensions, but got {sparse_dim} sparse and"
    #             f"{dense_dim} dense dimensions"
    #         )
    if a.ndim > 2:
        raise RuntimeError(
            f"t() expects a tensor with <= 2 dimensions, but self is {a.ndim}D"
        )
    return torch.transpose(a, 0, 0 if a.ndim < 2 else 1)


# CompositeImplicitAutograd - don't register decomp
def T(a: TensorLikeType) -> TensorLikeType:
    # n != 2 && n != 0 is deprecated in regular PyTorch.
    check(
        a.ndim in (0, 2),
        lambda: (
            "The use of `x.T` on tensors of dimension other than 0 or 2 "
            "to reverse their shape is not supported."
        ),
    )
    return a.t()


@register_decomposition(aten.transpose)
def transpose(a: TensorLikeType, dim0: int, dim1: int) -> TensorLikeType:
    _dim0, _dim1 = utils.canonicalize_dims(a.ndim, (dim0, dim1))  # type: ignore[misc]

    if a.ndim <= 1 or dim0 == dim1:
        return prims.view_of(a)

    _permutation = list(range(0, a.ndim))
    _permutation[_dim0] = _dim1
    _permutation[_dim1] = _dim0
    return torch.permute(a, _permutation)


# Aliases for transpose
swap_axes = transpose


@register_decomposition(aten.unfold)
def unfold(
    self: TensorLikeType, dimension: int, size: int, step: int
) -> TensorLikeType:
    shape, strides = _get_unfold_shape_stride(
        self.shape, self.stride(), dimension, size, step
    )
    return self.as_strided(shape, strides)


@register_decomposition(aten.unfold_copy)
@out_wrapper()
def unfold_copy(self: TensorLikeType, dimension: int, size: int, step: int):
    return self.unfold(dimension, size, step).clone(
        memory_format=torch.contiguous_format
    )


@register_decomposition(aten.cumsum)
def cumsum(
    a: TensorLikeType,
    dim: int,
    *,
    keepdim: bool = False,
    dtype: Optional[torch.dtype] = None,
    out: Optional[Tensor] = None,
) -> TensorLikeType:
    # We implement all the kwargs of a reduction. ATen just handles dtype
    # nb. This decomposition may not be as efficient as a backend-specific implementation
    ndim = a.ndim
    dim = utils.canonicalize_dim(ndim, dim)
    if ndim == 0:
        return sum(a.unsqueeze(0), dim=0, keepdim=keepdim, dtype=dtype, out=out)
    a = a.unsqueeze(dim + 1)
    rg = torch.arange(a.shape[dim], device=a.device)
    mask = rg.unsqueeze(1) <= rg
    for _ in range(ndim - dim - 1):
        mask = mask.unsqueeze(-1)
    masked_a = utils.mask_tensor(mask, a)
    return sum(masked_a, dim=dim, keepdim=keepdim, dtype=dtype, out=out)


# Note: although squeeze is documented as having the out= kwarg it doesn't
@register_decomposition(aten.unsqueeze)
def unsqueeze(a: TensorLikeType, dim: int) -> TensorLikeType:
    # Note that unsqueeze canonicalizes with rank + 1 because it allows
    # a new innermost dimension to be specified
    ndim = a.ndim + 1
    dim = utils.canonicalize_dim(ndim, dim)
    return prims.expand_dims(a, (dim,), ndim=ndim)


# NOTE: shape is a vararg because Tensor.reshape can be called with as
# Tensor.view(a, b, c) or Tensor.view((a, b, c)) Function call torch.view
# doesn't support unpacked shapes
# TODO: Turn this into a decomposition (currently fails on reshape meta tests)
@register_decomposition(aten.view)
def view(a: TensorLikeType, *shape: ShapeType) -> TensorLikeType:
    return _reshape_view_helper(a, *shape, allow_copy=False)


# CompositeImplicitAutograd - don't register decomp
def view_as(self: TensorLikeType, other: TensorLikeType) -> TensorLikeType:
    return self.view(other.size())


# CompositeImplicitAutograd - don't register decomp
def ravel(a: TensorLikeType) -> TensorLikeType:
    return reshape(a, (-1,))


@register_decomposition(aten.empty.memory_format)
@out_wrapper()
def empty(
    *shape,
    dtype: Optional[torch.dtype] = None,
    layout: torch.layout = torch.strided,
    device: Optional[torch.device] = None,
    requires_grad: bool = False,
    pin_memory: bool = False,
    memory_format: torch.memory_format = torch.contiguous_format,
) -> TensorLikeType:
    check(
        memory_format != torch.preserve_format,
        lambda: "torch.empty: the Preserve memory format is not supported",
    )

    shape = utils.extract_shape_from_varargs(shape)

    if memory_format == torch.contiguous_format:
        strides = utils.make_contiguous_strides_for(shape)
    elif memory_format == torch.channels_last_3d:
        strides = utils.make_channels_last_3d_strides_for(shape)
    else:  # memory_format == torch.channels_last
        check(
            memory_format == torch.channels_last,
            lambda: f"torch.empty: received an unknown memory format {memory_format}!",
        )
        strides = utils.make_channels_last_2d_strides_for(shape)

    return torch.empty_strided(
        shape,
        strides,
        dtype=dtype,
        layout=layout,
        device=device,
        pin_memory=pin_memory,
        requires_grad=requires_grad,
    )


@register_decomposition(aten.new_empty)
def new_empty(
    a: TensorLikeType,
    size: ShapeType,
    *,
    dtype: Optional[torch.dtype] = None,
    layout: Optional[torch.layout] = None,
    device: Optional[torch.device] = None,
    pin_memory: bool = False,
) -> TensorLikeType:

    dtype = a.dtype if dtype is None else dtype
    layout = a.layout if layout is None else layout
    device = a.device if device is None else device

    return torch.empty(
        size,
        dtype=dtype,
        device=device,
        pin_memory=pin_memory,
        layout=layout,
    )


@register_decomposition(aten.new_empty_strided)
def new_empty_strided(
    a: TensorLikeType,
    size: ShapeType,
    stride: StrideType,
    *,
    dtype: Optional[torch.dtype] = None,
    layout: Optional[torch.layout] = None,
    device: Optional[torch.device] = None,
    pin_memory: bool = False,
) -> TensorLikeType:
    """
    Reference implementation of torch.Tensor.new_empty_strided
    """

    dtype = a.dtype if dtype is None else dtype
    layout = a.layout if layout is None else layout
    device = a.device if device is None else device

    return torch.empty_strided(
        size,
        stride,
        dtype=dtype,
        device=device,
        pin_memory=pin_memory,
        layout=layout,
    )


@register_decomposition(aten.zeros.default)
@out_wrapper()
def zeros(
    *size,
    dtype: Optional[torch.dtype] = None,
    layout: torch.layout = torch.strided,
    device: Optional[torch.device] = None,
    pin_memory: bool = False,
    requires_grad: bool = False,
) -> TensorLikeType:
    size = utils.extract_shape_from_varargs(size)

    if dtype is None:
        dtype = torch.get_default_dtype()

    return torch.full(
        size,
        False if dtype == torch.bool else 0,
        dtype=dtype,
        layout=layout,
        device=device,
        pin_memory=pin_memory,
        requires_grad=requires_grad,
    )


@register_decomposition(aten.new_zeros)
def new_zeros(
    a: TensorLikeType,
    size: ShapeType,
    *,
    dtype: Optional[torch.dtype] = None,
    layout: Optional[torch.layout] = None,
    device: Optional[torch.device] = None,
    pin_memory: bool = False,
    requires_grad: bool = False,
) -> TensorLikeType:
    dtype = a.dtype if dtype is None else dtype
    layout = a.layout if layout is None else layout
    device = a.device if device is None else device

    return torch.full(
        size,
        False if dtype == torch.bool else 0,
        dtype=dtype,
        layout=layout,
        device=device,
        pin_memory=pin_memory,
        requires_grad=requires_grad,
    )


@register_decomposition(aten.ones.default)
@out_wrapper()
def ones(
    *size,
    dtype: Optional[torch.dtype] = None,
    layout: torch.layout = torch.strided,
    device: Optional[torch.device] = None,
    pin_memory: bool = False,
    requires_grad: bool = False,
) -> TensorLikeType:
    size = utils.extract_shape_from_varargs(size)

    if dtype is None:
        dtype = torch.get_default_dtype()

    return torch.full(
        size,
        True if dtype == torch.bool else 1,
        dtype=dtype,
        layout=layout,
        device=device,
        pin_memory=pin_memory,
        requires_grad=requires_grad,
    )


@register_decomposition(aten.new_ones)
def new_ones(
    a: TensorLikeType,
    size: ShapeType,
    *,
    dtype: Optional[torch.dtype] = None,
    layout: Optional[torch.layout] = None,
    device: Optional[torch.device] = None,
    pin_memory: bool = False,
    requires_grad: bool = False,
) -> TensorLikeType:
    dtype = a.dtype if dtype is None else dtype
    layout = a.layout if layout is None else layout
    device = a.device if device is None else device

    return torch.full(
        size,
        True if dtype == torch.bool else 1,
        dtype=dtype,
        layout=layout,
        device=device,
        pin_memory=pin_memory,
        requires_grad=requires_grad,
    )


@register_decomposition(aten.new_full)
def new_full(
    a: TensorLikeType,
    size: ShapeType,
    fill_value: Union[int, float, bool],
    *,
    dtype: Optional[torch.dtype] = None,
    layout: Optional[torch.layout] = None,
    device: Optional[torch.device] = None,
    pin_memory: bool = False,
) -> TensorLikeType:
    dtype = a.dtype if dtype is None else dtype
    layout = a.layout if layout is None else layout
    device = a.device if device is None else device

    return torch.full(
        size,
        fill_value,
        dtype=dtype,
        layout=layout,
        device=device,
        pin_memory=pin_memory,
    )


@register_decomposition(aten.empty_like)
def empty_like(
    a: TensorLikeType,
    *,
    dtype: Optional[torch.dtype] = None,
    device: Optional[torch.device] = None,
    layout: Optional[torch.layout] = None,
    pin_memory: bool = False,
    requires_grad: bool = False,
    memory_format: torch.memory_format = torch.preserve_format,
) -> TensorLikeType:

    dtype = a.dtype if dtype is None else dtype
    layout = a.layout if layout is None else layout
    device = a.device if device is None else device

    strides: Tuple[int, ...]

    if memory_format != torch.preserve_format:
        return torch.empty(
            a.shape,
            dtype=dtype,
            layout=layout,
            device=device,
            requires_grad=requires_grad,
            pin_memory=pin_memory,
            memory_format=memory_format,
        )

    # memory_format == torch.preserve_format
    strides = utils.compute_elementwise_output_strides(a)
    return torch.empty_strided(
        a.shape,
        strides,
        dtype=dtype,
        layout=layout,
        device=device,
        pin_memory=pin_memory,
        requires_grad=requires_grad,
    )


@register_decomposition(
    [
        aten.arange.default,
        aten.arange.start,
        aten.arange.start_step,
    ]
)
@out_wrapper()
def arange(
    start: NumberType = 0,
    end: Optional[NumberType] = None,
    step: NumberType = 1,
    *,
    dtype: Optional[torch.dtype] = None,
    layout: torch.layout = torch.strided,
    device: Optional[torch.device] = None,
    pin_memory: bool = False,
    requires_grad: bool = False,
) -> TensorLikeType:
    utils.check_layout(layout)
    utils.check_pin_memory(pin_memory)
    # Case: torch.arange(5)
    if end is None:
        end = start
        start = 0
    return prims.arange(
        start,
        end,
        step,
        dtype=dtype,
        # layout=layout,
        device=device,
        # pin_memory=pin_memory,
        requires_grad=requires_grad,
    )


@register_decomposition(aten.lerp)
@out_wrapper()
@elementwise_type_promotion_wrapper(
    type_promoting_args=("start", "end", "weight"),
    type_promotion_kind=ELEMENTWISE_TYPE_PROMOTION_KIND.DEFAULT,
)
def lerp(start: Tensor, end: Tensor, weight: Union[Tensor, NumberType]):
    if isinstance(weight, Number):
        weight = start.new_full((), weight)  # type: ignore[arg-type]
    assert isinstance(weight, Tensor)  # mypy
    # We implement it this way for numerical stability. We assume (in the stability optimisation)
    # that 0 <= weight <= 1. We take the abs to deal with complex numbers
    # We want to perform operations near zero, which is where floating points are most precise
    # thus, we perform the following optimisation:
    # If weight.abs() >= 0.5:
    #    return (1 - weight) * (start - end) + end
    mask = weight.abs() >= 0.5
    coeff = torch.where(mask, weight - 1, weight)
    base = torch.where(mask, end, start)
    return coeff * (end - start) + base


@register_decomposition(aten.linspace)
@out_wrapper()
def linspace(
    start: NumberType,
    end: NumberType,
    steps: NumberType,
    *,
    dtype: Optional[torch.dtype] = None,
    device: Optional[torch.device] = None,
    layout: torch.layout = torch.strided,
    pin_memory: bool = False,
    requires_grad: bool = False,
) -> TensorLikeType:
    if py_any(isinstance(arg, complex) for arg in (start, end, steps)):
        default_complex_dtype = utils.corresponding_complex_dtype(
            torch.get_default_dtype()
        )
        if dtype is None:
            dtype = default_complex_dtype
        else:
            check(
                utils.is_complex_dtype(dtype),
                lambda: f"linspace(): inferred dtype {default_complex_dtype} can't be safely cast to passed dtype {dtype}",
            )
    else:
        dtype = dtype or torch.get_default_dtype()
    assert isinstance(dtype, torch.dtype)

    # steps does not participate in the computation of the dtype
    check(
        isinstance(steps, IntLike),
        lambda: "steps must be int, not float",
        exc_type=TypeError,
    )
    assert isinstance(steps, IntLike)  # for mypy
    check(steps >= 0, lambda: "number of steps must be non-negative")

    factory_kwargs = {
        "layout": layout,
        "device": device,
        "pin_memory": pin_memory,
        "requires_grad": requires_grad,
    }
    if steps == 0:
        return torch.full((0,), 0, dtype=dtype, **factory_kwargs)  # type: ignore[arg-type]
    if steps == 1:
        return torch.full((1,), start, dtype=dtype, **factory_kwargs)  # type: ignore[arg-type]
    if start == end:
        return torch.full((steps,), start, dtype=dtype, **factory_kwargs)  # type: ignore[arg-type]

    # arange returns values in the interval [start, end) so we add an an eps to make it [start, end]
    # The eps is small enough as to always add just the element end
    step_size = 1 / (steps - 1)
    eps = step_size / 2
    # arange returns a tensor of size divup(end - start, step) and thus, for the arguemnts below
    # ceil(div(1 + step_size/2,  1/(steps - 1)) = steps - 1  + ceil(1 / 2) = steps
    # torch.arange is an scan algorithm, so we need a high-precision dtype
    rg = torch.arange(
        0, 1 + eps, step_size, dtype=torch.float64, **factory_kwargs  # type: ignore[arg-type]
    )
    double_dtype = torch.complex128 if utils.is_complex_dtype(dtype) else torch.float64
    rg = _maybe_convert_to_dtype(rg, double_dtype)  # type: ignore[assignment]
    cast = partial(torch.full, (1,), dtype=double_dtype, **factory_kwargs)
    out = torch.lerp(cast(start), cast(end), rg)
    return _maybe_convert_to_dtype(out, dtype)  # type: ignore[return-value]


@register_decomposition(aten.logspace)
@out_wrapper()
def logspace(
    start: NumberType,
    end: NumberType,
    steps: NumberType,
    base: NumberType = 10,
    *,
    dtype: Optional[torch.dtype] = None,
    device: Optional[torch.device] = None,
    layout: torch.layout = torch.strided,
    pin_memory: bool = False,
    requires_grad: bool = False,
) -> TensorLikeType:
    if dtype is None:
        dtype = torch.get_default_dtype()

    # NB: NumPy doesn't have this cast
    if prims.utils.is_integer_dtype(dtype):
        if isinstance(start, FloatLike):
            start = sym_int(start)
        if isinstance(end, FloatLike):
            end = sym_int(end)

    assert not isinstance(base, complex)  # for mypy
    if base < 0:
        raise NotImplementedError
    ret = torch.linspace(
        start,
        end,
        steps,
        dtype=torch.float64,
        layout=layout,
        device=device,
        pin_memory=pin_memory,
        requires_grad=requires_grad,
    )
    return prims.to_dtype(torch.pow(base, ret), dtype)


@overload
def meshgrid(tensors: Sequence[TensorLikeType], indexing: str):
    pass


@overload
def meshgrid(*tensors: TensorLikeType, indexing: str):
    pass


@register_decomposition(aten.meshgrid)
def meshgrid(
    *tensors: Union[TensorLikeType, List[TensorLikeType], Tuple[TensorLikeType]],
    indexing: str,
) -> List[TensorLikeType]:
    # This ref simultaneously handles two overloads (see stubs above)
    # The `indexing` argument is currently optional for torch.meshgrid, but we
    # plan to make the argument required: https://github.com/pytorch/pytorch/issues/50276
    if isinstance(tensors[0], list) or isinstance(tensors[0], tuple):
        assert len(tensors) == 1
        tensors = tuple(tensors[0])

    check(
        py_all(isinstance(a, TensorLike) for a in tensors),
        lambda: "meshgrid expects its inputs to be tensors",
    )

    check(len(tensors) > 0, lambda: "meshgrid expects a non-empty TensorList")

    for i in range(len(tensors) - 1):
        check(
            tensors[i].dtype == tensors[i + 1].dtype,  # type: ignore[union-attr]
            lambda: "meshgrid expects all tensors to have the same dtype",
        )
        check(
            tensors[i].device == tensors[i + 1].device,  # type: ignore[union-attr]
            lambda: "meshgrid expects all tensors to have the same device",
        )

    swap_first_and_second_tensors = False
    if indexing == "xy":
        swap_first_and_second_tensors = len(tensors) >= 2
        if swap_first_and_second_tensors:
            tensors = (tensors[1], tensors[0], *tensors[2:])
    else:
        check(
            indexing == "ij",
            lambda: (
                'torch.meshgrid: indexing must be one of "xy" or "ij", '
                f"but received: {indexing}"
            ),
        )

    result_shape: List[int] = []
    for t in tensors:
        assert isinstance(t, TensorLike)  # mypy
        check(
            t.ndim == 0 or t.ndim == 1,
            lambda: f"torch.meshgrid: Expected 0D or 1D tensor in the tensor list but got: {t}",
        )
        result_shape.append(t.numel())

    grids: List[TensorLikeType] = []
    for i, t in enumerate(tensors):
        assert isinstance(t, TensorLike)  # mypy
        if t.ndim == 0:
            t = t.view((1,))
        grids.append(prims.broadcast_in_dim(t, result_shape, (i,)))

    if swap_first_and_second_tensors:
        # Swap outputs if we originally swapped at the beginning
        grids[0], grids[1] = grids[1], grids[0]

    return grids


# CompositeImplicitAutograd - don't register decomp
def movedim(
    input: TensorLikeType,
    source: Union[int, DimsSequenceType],
    destination: Union[int, DimsSequenceType],
) -> TensorLikeType:
    """
    Reference implementation of torch.movedim
    """
    if type(source) is int:
        source = (source,)
    if type(destination) is int:
        destination = (destination,)

    # Converts to list to produce a compatible error message with core PyTorch,
    # which prints sequences in square brackets.
    utils.check(
        len(source) == len(destination),  # type: ignore[arg-type]
        lambda: (
            "movedim: Invalid source or destination dims: source "  # type: ignore[arg-type]
            f"({list(source)} dims) should contain the same number "  # type: ignore[arg-type]
            f"of dims as destination ({list(destination)} dims)"  # type: ignore[arg-type]
        ),
    )

    rank = input.ndim
    ss = tuple(utils.canonicalize_dims(rank=rank, indices=source))  # type: ignore[arg-type]
    ds = tuple(utils.canonicalize_dims(rank=rank, indices=destination))  # type: ignore[arg-type]

    sss = set(ss)
    dss = set(ds)

    # See above on why this converts to list in error messages.
    utils.check(
        len(ss) == len(sss),
        lambda: f"movedim: repeated dim in `source` ({list(source)})",  # type: ignore[arg-type]
    )
    utils.check(
        len(ds) == len(dss),
        lambda: f"movedim: repeated dim in `destination` ({list(destination)})",  # type: ignore[arg-type]
    )

    m = dict(zip(ds, ss))
    dims = []
    si = 0  # source index
    for di in range(rank):
        # check if the destination index is in the mapping
        s = m.get(di)
        if s is not None:
            # insert source index if found
            dims.append(s)
        else:
            # insert source index sequentially, skipping indices from the mapping
            while si in sss:
                si += 1
            dims.append(si)
            si += 1

    result = torch.permute(input, tuple(dims))

    return result


# NOTE: for convenience, shape can be a tuple of ints or a tuple containing a tuple of ints
@register_decomposition(aten.empty_strided)
def empty_strided(
    shape: Union[ShapeType, Tuple[ShapeType]],
    strides: StrideType,
    *,
    dtype: Optional[torch.dtype] = None,
    device: Optional[torch.device] = None,
    layout: torch.layout = torch.strided,
    requires_grad: bool = False,
    pin_memory: bool = False,
) -> TensorLikeType:
    # Layout == strided, pin_memory is False
    utils.check_layout(layout)
    utils.check_pin_memory(pin_memory)

    shape = utils.extract_shape_from_varargs(shape)
    dtype = torch.get_default_dtype() if dtype is None else dtype
    device = torch.device("cpu") if device is None else device

    return prims.empty_strided(
        shape,
        strides,
        dtype=dtype,
        device=device,
        requires_grad=requires_grad,
    )


@register_decomposition(aten.eye)
@out_wrapper()
def eye(
    n: int,
    m: Optional[int] = None,
    *,
    dtype: Optional[torch.dtype] = None,
    layout: torch.layout = torch.strided,
    device: Optional[torch.device] = None,
    pin_memory: bool = False,
    requires_grad: bool = False,  # TODO: unused
) -> TensorLikeType:
    """
    Reference implementation of torch.eye
    """
    if m is None:
        m = n

    check(n >= 0, lambda: f"n must be greater or equal to 0, got {n}")
    check(m >= 0, lambda: f"m must be greater or equal to 0, got {m}")

    range_n = torch.arange(n, dtype=torch.int64, device=device, requires_grad=False)
    range_m = torch.arange(m, dtype=torch.int64, device=device, requires_grad=False)

    cond = range_n.unsqueeze(-1) == range_m
    if dtype is torch.bool:
        return cond
    else:
        one = torch.ones(
            (1,),
            dtype=dtype,
            layout=layout,
            device=device,
            pin_memory=pin_memory,
            requires_grad=False,
        )
        return torch.where(cond, one, 0)
    # TODO: Use requires_grad.  All refs taking the requires_grad kwarg must
    # return a leaf tensor.
    # result.requires_grad_(requires_grad)


@register_decomposition(aten.full)
@out_wrapper()
def full(
    shape: ShapeType,
    fill_value: NumberType,
    *,
    dtype: Optional[torch.dtype] = None,
    layout: torch.layout = torch.strided,
    device: Optional[torch.device] = None,
    pin_memory: bool = False,
    requires_grad: bool = False,
) -> TensorLikeType:
    utils.check_layout(layout)
    utils.check_pin_memory(pin_memory)

    dtype = dtype if dtype is not None else utils.type_to_dtype(type(fill_value))
    device = device if device is not None else torch.device("cpu")

    e = empty(
        shape,
        dtype=dtype,
        layout=layout,
        device=device,
        pin_memory=pin_memory,
        requires_grad=requires_grad,
    )
    return torch.fill(e, fill_value)  # type: ignore[arg-type]


def full_like(
    a: TensorLikeType,
    fill_value: NumberType,
    *,
    dtype: Optional[torch.dtype] = None,
    layout: Optional[torch.layout] = None,
    device: Optional[torch.device] = None,
    pin_memory: bool = False,
    requires_grad: bool = False,
    memory_format: torch.memory_format = torch.preserve_format,
) -> TensorLikeType:
    e = torch.empty_like(
        a,
        dtype=dtype,
        layout=layout,
        device=device,
        pin_memory=pin_memory,
        requires_grad=requires_grad,
        memory_format=memory_format,
    )
    return fill(e, fill_value)


zeros_like = partial(full_like, fill_value=False)


ones_like = partial(full_like, fill_value=True)


@register_decomposition(aten.randn.default)
@out_wrapper()
def randn(
    *shape,
    dtype: Optional[torch.dtype] = None,
    device: Optional[torch.device] = None,
    layout: Optional[torch.layout] = None,
    requires_grad: bool = False,
    pin_memory: bool = False,
) -> TensorLikeType:
    utils.check_pin_memory(pin_memory)

    shape_ = utils.extract_shape_from_varargs(shape)

    dtype = utils.dtype_or_default(dtype)
    device = utils.device_or_default(device)

    return prims.normal(
        shape_,
        mean=0.0,
        std=1.0,
        dtype=dtype,
        device=device,
        requires_grad=requires_grad,
    )


def scalar_tensor(
    a: NumberType,
    *,
    dtype: Optional[torch.dtype] = None,
    layout: torch.layout = torch.strided,
    device: Optional[torch.device] = None,
    pin_memory: bool = False,
) -> TensorLikeType:
    utils.check_layout(layout)
    utils.check_pin_memory(pin_memory)
    dtype = dtype if dtype is not None else utils.type_to_dtype(type(a))
    device = device if device is not None else torch.device("cpu")
    return prims.scalar_tensor(a, dtype=dtype, device=device)


#
# Randomness References
#


def _uniform_helper(
    shape: ShapeType,
    low: Union[bool, int, float] = 0.0,
    high: Union[bool, int, float] = 1.0,
    *,
    dtype: torch.dtype,
    device: DeviceLikeType,
) -> TensorLikeType:
    utils.validate_shape(shape)

    assert isinstance(low, Number)
    assert isinstance(high, Number)
    low = sym_float(low)
    high = sym_float(high)

    assert isinstance(dtype, torch.dtype)
    device = utils.canonicalize_device(device)

    return prims._uniform_helper(shape, low=low, high=high, dtype=dtype, device=device)


<<<<<<< HEAD
@register_decomposition(torch.ops.aten.masked_fill)
=======
@register_decomposition([aten.masked_fill.Scalar, aten.masked_fill.Tensor])
>>>>>>> fb4fc0da
def masked_fill(a: TensorLikeType, mask: TensorLikeType, value: TensorOrNumberLikeType):
    python_type = utils.dtype_to_type(a.dtype)
    if isinstance(value, Number):
        value_type = type(value)
    else:
        # NOTE: Could not use value = item(value) as it resulted in
        # RuntimeError: Cannot cast FakeTensor(cpu) to number
        value_ndim = value.ndim
        check(
            value_ndim == 0,
            lambda: f"only supports a 0-dimensional value tensor, but got tensor with {value_ndim} dimension",
        )
        # `masked_fill` allows cpu scalar to be moved to cuda but not otherwise.
        check(
            a.device.type == "cuda" or value.device == a.device,
            lambda: "Expected `value` to be on same device as `a`",
        )
        value_type = utils.dtype_to_type(value.dtype)
        if utils.is_cpu_scalar_tensor(value):
            value = value.item()

    if value_type is complex:
        # only downcasting from complex to lower type is not allowed.
        # We allow casting `value` to lower type for other case
        # Eg. float -> int.
        # Ref: https://github.com/pytorch/pytorch/issues/79195
        check(
            utils.is_weakly_lesser_type(value_type, python_type),
            lambda: f"could not convert to type {python_type} without overflow",
        )

    # Since `where` allows type-promotion,
    # cast value to correct type before passing to `where`
    if isinstance(value, Number):
        r = torch.where(mask, python_type(value), a)
    else:
        assert isinstance(value, TensorLike)
        r = torch.where(mask, prims.to_dtype(value, a.dtype), a)

    # aten.mask_fill always return a new contiguous tensor
    # contiguous() is needed to correctly model the output stride
    return r.contiguous()


# CompositeImplicitAutograd - don't register decomp
def allclose(
    a: TensorLikeType,
    b: TensorLikeType,
    rtol: float = 1e-05,
    atol: float = 1e-08,
    equal_nan: bool = False,
) -> bool:
    """
    Reference implementation of torch.allclose
    """
    _check_close_args(name="torch.allclose", a=a, b=b, rtol=rtol, atol=atol)

    return bool(
        torch.all(torch.isclose(a, b, rtol=rtol, atol=atol, equal_nan=equal_nan)).item()
    )


# TODO: add OpInfo for torch.equal and refs.equal
def equal(a: TensorLikeType, b: TensorLikeType) -> bool:
    utils.check_same_device(a, b, allow_cpu_scalar_tensors=False)
    utils.check_same_dtype(a, b)

    # Shape check
    if a.ndim != b.ndim:
        return False

    for x, y in zip(a.shape, b.shape):
        if x != y:
            return False

    # Short-circuits if there are no elements to validate
    if a.numel() == 0:
        return True

    return item(all(eq(a, b)))  # type: ignore[return-value]


@out_wrapper(exact_dtype=True)
def norm(
    input: TensorLikeType,
    p: Optional[Union[float, str]] = "fro",
    dim: Optional[DimsType] = None,
    keepdim: bool = False,
    *,
    dtype: Optional[torch.dtype] = None,
) -> TensorLikeType:
    # In these cases we compute the "Frobenius norm"
    if (
        p == "fro" and (dim is None or isinstance(dim, Dim) or len(dim) <= 2)
    ) or p is None:
        p = 2
    if isinstance(dim, Dim):
        dim = [dim]
    if isinstance(p, str):
        # Here we either call the nuclear norm, or we call matrix_norm with some arguments
        # that will throw an error
        if dim is None:
            dim = tuple(range(input.ndim))
        return torch.linalg.matrix_norm(input, p, dim, keepdim, dtype=dtype)
    else:
        return torch.linalg.vector_norm(input, p, dim, keepdim, dtype=dtype)


@register_decomposition(aten.trace)
def trace(self: TensorLikeType) -> TensorLikeType:
    utils.check(
        self.ndim == 2, lambda: "expected a matrix, but got tensor with dim {self.ndim}"
    )
    return torch.sum(torch.diag(self, 0))


def _make_r_binary_op(base_op):
    def rop(
        a: Union[TensorLikeType, NumberType],
        b: Union[TensorLikeType, NumberType],
    ) -> TensorLikeType:
        return base_op(b, a)

    return rop


rtruediv = _make_r_binary_op(true_divide)
rfloordiv = _make_r_binary_op(floor_divide)
rpow = _make_r_binary_op(pow)


@register_decomposition(aten.triu)
@out_wrapper()
def triu(a: TensorLikeType, diagonal: int = 0) -> TensorLikeType:
    utils.check(
        a.ndim >= 2, lambda: "triu: input tensor must have at least 2 dimensions"
    )
    h, w = a.shape[-2:]
    mask = (
        torch.arange(w, device=a.device).unsqueeze(-2)
        - torch.arange(h, device=a.device).unsqueeze(-1)
    ) >= diagonal

    # aten.triu always returns a new contiguous tensor
    # contiguous() is needed to correctly model the output stride
    return utils.mask_tensor(mask, a).contiguous()


@register_decomposition(aten.tril)
@out_wrapper()
def tril(a: TensorLikeType, diagonal: int = 0) -> TensorLikeType:
    utils.check(
        a.ndim >= 2, lambda: "tril: input tensor must have at least 2 dimensions"
    )
    h, w = a.shape[-2:]
    mask = (
        torch.arange(w, device=a.device).unsqueeze(-2)
        - torch.arange(h, device=a.device).unsqueeze(-1)
    ) <= diagonal

    # aten.tril always returns a new contiguous tensor
    # contiguous() is needed to correctly model the output stride
    return utils.mask_tensor(mask, a).contiguous()


# This is based on get_tril_size in aten/src/ATen/native/TensorFactories.h
# The components of the matrix that belong to the lower triangle with offset
# form a pentagon that can be broken down into a top trapezoid and a bottom
# rectangle. For the implementation of tril_indices, we need the sizes of
# both of these, as well as the length of the top side of the trapezoid.
def _get_tril_sizes(row: int, col: int, offset: int) -> Tuple[int, int, int]:
    if row == 0 or col == 0:
        return 0, 0, 0

    m_first_row = min(col, 1 + offset) if offset > 0 else int(row + offset > 0)
    m_last_row = max(0, min(col, row + offset))
    n_row_all = max(0, min(row, row + offset))
    n_row_trapezoid = m_last_row - m_first_row + 1

    # Number of elements in top trapezoid
    trapezoid_size = (m_first_row + m_last_row) * n_row_trapezoid // 2
    # Number of elements in bottom rectangle
    diff_row = n_row_all - n_row_trapezoid
    rectangle_size = max(0, diff_row * col)

    return trapezoid_size, rectangle_size, m_first_row


def _trilu_checks(
    name: str,
    row: int,
    col: int,
    dtype: torch.dtype,
    layout: torch.layout,
    pin_memory: bool,
):
    check(row >= 0, lambda: f"row must be non-negative, got {row}")
    check(col >= 0, lambda: f"col must be non-negative, got {col}")
    check(
        dtype in (torch.int32, torch.int64),
        lambda: f"\"{name}\" not implemented for '{dtype}'",
    )


# This is based on tril_indices_cuda in aten/src/ATen/native/cuda/TensorFactories.cu
@register_decomposition(aten.tril_indices)
def tril_indices(
    row: int,
    col: int,
    offset: int = 0,
    *,
    dtype: torch.dtype = torch.long,
    layout: torch.layout = torch.strided,
    device: DeviceLikeType = "cpu",
    pin_memory: bool = False,
) -> TensorLikeType:
    _trilu_checks("tril_indices", row, col, dtype, layout, pin_memory)

    trapezoid_size, rectangle_size, m_first_row = _get_tril_sizes(row, col, offset)
    row_offset = max(0, -offset)

    arange_kw = partial(
        torch.arange, layout=layout, device=device, pin_memory=pin_memory
    )

    # first we do the indices for top trapezoid
    xs1 = arange_kw(0, trapezoid_size, dtype=torch.float64)
    b = m_first_row - 0.5
    row_inds1 = torch.floor(-b + torch.sqrt(b * b + 2 * xs1))
    col_inds1 = torch.floor(xs1 - (2 * m_first_row - 1 + row_inds1) * row_inds1 * 0.5)
    row_inds1 = prims.to_dtype(row_inds1 + row_offset, dtype)
    col_inds1 = prims.to_dtype(col_inds1, dtype)

    # then bottom rectangle
    xs2 = arange_kw(0, rectangle_size, dtype=dtype)
    row_inds2 = xs2 // col + (col - m_first_row + 1 + row_offset)
    col_inds2 = xs2 % col

    return torch.stack(
        (torch.cat((row_inds1, row_inds2)), torch.cat((col_inds1, col_inds2)))
    )


# Similar to _get_tril_sizes above, but here there is a top trapezoid and
# a bottom rectangle instead. Note that you can't reduce this to
# _get_tril_sizes(col, row, -offset) because that would correspond to
# decomposing into a left trapezoid and right rectangle.
def _get_triu_sizes(row: int, col: int, offset: int) -> Tuple[int, int, int]:
    if row == 0 or col == 0:
        return 0, 0, 0

    m_first_row = max(0, col - offset) if offset > 0 else col

    # Number of elements in top rectangle
    rectangle_size = max(0, min(row, -offset) * col)

    # Number of elements in bottom trapezoid
    trapezoid_size_tril, rectangle_size_tril, _ = _get_tril_sizes(row, col, offset - 1)
    triu_size = row * col - (trapezoid_size_tril + rectangle_size_tril)
    trapezoid_size = triu_size - rectangle_size

    return trapezoid_size, rectangle_size, m_first_row


@register_decomposition(aten.triu_indices)
def triu_indices(
    row: int,
    col: int,
    offset: int = 0,
    *,
    dtype: torch.dtype = torch.long,
    layout: torch.layout = torch.strided,
    device: DeviceLikeType = "cpu",
    pin_memory: bool = False,
) -> TensorLikeType:
    _trilu_checks("triu_indices", row, col, dtype, layout, pin_memory)

    trapezoid_size, rectangle_size, m_first_row = _get_triu_sizes(row, col, offset)
    col_offset = max(0, offset)

    arange_kw = partial(
        torch.arange, layout=layout, device=device, pin_memory=pin_memory
    )

    # indices for top rectangle
    xs2 = arange_kw(0, rectangle_size, dtype=dtype)
    row_inds2 = xs2 // col
    col_inds2 = xs2 % col

    # bottom trapezoid
    xs1 = arange_kw(0, trapezoid_size, dtype=torch.float64)
    b = -0.5 - m_first_row
    row_inds1 = torch.floor(-b - torch.sqrt(b * b - 2 * xs1))
    col_inds1 = torch.floor(xs1 - ((2 * m_first_row - 1 - row_inds1) * row_inds1) * 0.5)
    row_inds1 = prims.to_dtype(row_inds1, dtype)
    col_inds1 = prims.to_dtype(col_inds1, dtype)

    if col:
        row_inds1 = row_inds1 + (rectangle_size // col)
    col_inds1 = col_inds1 + col_offset

    return torch.stack(
        (torch.cat((row_inds2, row_inds1)), torch.cat((col_inds2, col_inds1)))
    )


@register_decomposition(aten.bucketize)
@out_wrapper(exact_dtype=True)
def bucketize(
    a: TensorLikeType,
    boundaries: TensorLikeType,
    *,
    out_int32: bool = False,
    right: bool = False,
):
    utils.check(
        boundaries.dim() == 1,
        lambda: f"boundaries tensor must be 1 dimension but got dim({boundaries.dim()})",
    )

    out_dtype = torch.int32 if out_int32 else torch.int64
    n_boundaries = boundaries.shape[-1]
    if n_boundaries == 0:
        return torch.zeros_like(a)
    # We are trying to find the bucket (defined by pairs of consecutive elements of `boundaries`)
    # each element of `a` belongs to. We use binary search to achieve logarithimic complexity,
    # but each step of the search is done "in parallel" over all elements of `a`
    # can't use int32 as indexes, so we have to do all computations with int64 and convert at the end
    start = torch.zeros(a.shape, device=a.device, dtype=torch.int64)
    end = start + n_boundaries
    # Max depth of the binary search
    # Since we can't break out of the loop at different points for different elements of a,
    # we just do the max amount of iterations that binary search requires and add condition
    # tensor (cond_update below) to stop updating once the search terminates

    # For first iteration through loop we can skip some checks, we have separate implementation
    mid = start + (end - start) // 2
    mid_val = boundaries[mid]
    if right:
        cond_mid = mid_val > a
    else:
        cond_mid = mid_val >= a
    start = torch.where(cond_mid, start, mid + 1)

    if n_boundaries > 1:
        cond_update = torch.ones_like(a, dtype=torch.bool)
        niters = int(math.log2(n_boundaries))
        for _ in range(niters):
            end = torch.where(cond_mid & cond_update, mid, end)
            cond_update = start < end
            # start might end up pointing to 1 past the end, we guard against that
            mid = torch.where(cond_update, start + (end - start) // 2, 0)
            mid_val = boundaries[mid]
            # If right is true, the buckets are closed on the *left*
            # (i.e., we are doing the equivalent of std::upper_bound in C++)
            # Otherwise they are closed on the right (std::lower_bound)
            if right:
                cond_mid = mid_val > a
            else:
                cond_mid = mid_val >= a
            start = torch.where((~cond_mid) & cond_update, mid + 1, start)

    return start.to(dtype=out_dtype)


# inplace
abs_ = _make_inplace(abs)
acos_ = _make_inplace(acos)
acosh_ = _make_inplace(acosh)
addcmul_ = _make_inplace(addcmul)
addcdiv_ = _make_inplace(addcdiv)
asin_ = _make_inplace(asin)
asinh_ = _make_inplace(asinh)
atan_ = _make_inplace(atan)
atanh_ = _make_inplace(atanh)
atan2_ = _make_inplace(atan2)
ceil_ = _make_inplace(ceil)
clamp_ = _make_inplace(clamp)
clamp_min_ = _make_inplace(clamp_min)
clamp_max_ = _make_inplace(clamp_max)
conj_physical_ = _make_inplace(conj_physical)
copysign_ = _make_inplace(copysign)
cos_ = _make_inplace(cos)
cosh_ = _make_inplace(cosh)
cumsum_ = _make_inplace(cumsum)
digamma_ = _make_inplace(digamma)
div_ = _make_inplace(div)
eq_ = _make_inplace(eq)
erf_ = _make_inplace(erf)
erfc_ = _make_inplace(erfc)
erfinv_ = _make_inplace(erfinv)
exp_ = _make_inplace(exp)
exp2_ = _make_inplace(exp2)
expm1_ = _make_inplace(expm1)
float_power_ = _make_inplace(float_power)
floor_ = _make_inplace(floor)
floor_divide_ = _make_inplace(floor_divide)
fmod_ = _make_inplace(fmod)
frac_ = _make_inplace(frac)
ge_ = _make_inplace(ge)
gt_ = _make_inplace(gt)
heaviside_ = _make_inplace(heaviside)
hypot_ = _make_inplace(hypot)
igamma_ = _make_inplace(igamma)
igammac_ = _make_inplace(igammac)
le_ = _make_inplace(le)
lerp_ = _make_inplace(lerp)
lgamma_ = _make_inplace(lgamma)
log10_ = _make_inplace(log10)
log1p_ = _make_inplace(log1p)
log2_ = _make_inplace(log2)
log_ = _make_inplace(log)
logical_and_ = _make_inplace(logical_and)
logical_or_ = _make_inplace(logical_or)
logical_xor_ = _make_inplace(logical_xor)
lt_ = _make_inplace(lt)
mvlgamma_ = _make_inplace(mvlgamma)
nan_to_num_ = _make_inplace(nan_to_num)
ne_ = _make_inplace(ne)
neg_ = _make_inplace(neg)
nextafter_ = _make_inplace(nextafter)
pow_ = _make_inplace(pow)
reciprocal_ = _make_inplace(reciprocal)
remainder_ = _make_inplace(remainder)
rsqrt_ = _make_inplace(rsqrt)
sgn_ = _make_inplace(sgn)
sigmoid_ = _make_inplace(sigmoid)
sign_ = _make_inplace(sign)
sin_ = _make_inplace(sin)
sinc_ = _make_inplace(sinc)
sinh_ = _make_inplace(sinh)
sqrt_ = _make_inplace(sqrt)
square_ = _make_inplace(square)
tan_ = _make_inplace(tan)
tanh_ = _make_inplace(tanh)
tril_ = _make_inplace(tril)
triu_ = _make_inplace(triu)
true_divide_ = _make_inplace(true_divide)
trunc_ = _make_inplace(trunc)
xlogy_ = _make_inplace(xlogy)

# Views
# We can't model these as above, as the pattern of doing `op(a, out=a)` does not work for a view function
# given that it does not reshape the input (it just copies the result into it)

# squeeze_ = _make_inplace(squeeze)
# t_ = _make_inplace(t)
# transpose_ = _make_inplace(transpose)
# unsqueeze_ = _make_inplace(unsqueeze)


import torch._refs._conversions
import torch._refs.fft
import torch._refs.linalg
import torch._refs.nn.functional
import torch._refs.special<|MERGE_RESOLUTION|>--- conflicted
+++ resolved
@@ -3493,17 +3493,10 @@
     if index.ndim == 0:
         index = index.unsqueeze(0)
     if x.ndim == 0:
-<<<<<<< HEAD
         # Treat scalars as elements of \R^1
         # We cannot use x[idx] here as it accesses item() (??), hence this awkward construction
         return torch.empty_like(x).index_copy_(0, index, x.expand_as(index))
 
-=======
-        # we cannot write `x.unsqueeze(0)[index].squeeze(0).clone()`
-        # as tensor[index] will trigger index.item() if index is a 0-dim tensor
-        # and .item() cannot be symbolically traced with FakeTensor.
-        return aten.index(x.unsqueeze(0), [index]).squeeze(0).clone()
->>>>>>> fb4fc0da
     idx = (slice(None),) * dim + (index,)
     return x[idx]
 
@@ -4726,11 +4719,7 @@
     return prims._uniform_helper(shape, low=low, high=high, dtype=dtype, device=device)
 
 
-<<<<<<< HEAD
-@register_decomposition(torch.ops.aten.masked_fill)
-=======
-@register_decomposition([aten.masked_fill.Scalar, aten.masked_fill.Tensor])
->>>>>>> fb4fc0da
+@register_decomposition(aten.masked_fill)
 def masked_fill(a: TensorLikeType, mask: TensorLikeType, value: TensorOrNumberLikeType):
     python_type = utils.dtype_to_type(a.dtype)
     if isinstance(value, Number):
