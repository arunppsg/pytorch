import collections
import contextlib
import copy
import cProfile
import dataclasses
import datetime
import dis
import enum
import functools
import gc
import inspect
import itertools
import logging.config
import math
import operator
import os
import pstats
import re
import sys
import time
import types
import typing
import weakref
from contextlib import contextmanager
from functools import lru_cache, wraps
from typing import Any, Dict, List

try:
    import numpy as np

    HAS_NUMPY = True
except ModuleNotFoundError:
    np = None  # type: ignore[assignment]
    HAS_NUMPY = False

import importlib

import torch
import torch.fx.experimental.symbolic_shapes
from torch import fx
from torch._dispatch.python import enable_python_dispatcher
from torch._subclasses.fake_tensor import FakeTensor
from torch.nn.modules.lazy import LazyModuleMixin
from torch.utils._pytree import tree_flatten, tree_map

from . import config, logging as torchdynamo_logging

counters = collections.defaultdict(collections.Counter)
troubleshooting_url = "https://pytorch.org/docs/master/dynamo/troubleshooting.html"

log = logging.getLogger(__name__)

# profiling compilation time
compilation_metrics = collections.OrderedDict()

timer_counter = itertools.count()


def tabulate(rows, headers):
    try:
        import tabulate

        return tabulate.tabulate(rows, headers=headers)
    except ImportError:
        return "\n".join(
            ", ".join(map(str, row)) for row in itertools.chain([headers], rows)
        )


def dynamo_profiled(func):
    @wraps(func)
    def profile_wrapper(*args, **kwargs):
        global timer_counter
        datafn = (
            func.__name__ + f"{next(timer_counter)}.profile"
        )  # Name the data file sensibly
        prof = cProfile.Profile()
        prof.enable()
        retval = prof.runcall(func, *args, **kwargs)
        prof.disable()
        print(f"### Cprofile for {func.__name__} iter {next(timer_counter)} ###")
        ps = pstats.Stats(prof)
        ps.sort_stats(pstats.SortKey.TIME).print_stats(20)
        ps.sort_stats(pstats.SortKey.CUMULATIVE).print_stats(20)
        prof.dump_stats(datafn)
        return retval

    return profile_wrapper


frame_phase_timing = collections.OrderedDict()

curr_frame = 0

# Note: Called for you by dynamo - you almost never ever want to invoke this yourself.
def increment_frame():
    global curr_frame
    curr_frame = curr_frame + 1


# Note: Called for you by dynamo - you almost never ever want to invoke this yourself.
def reset_frame_count():
    global curr_frame
    frame_phase_timing.clear()
    curr_frame = 0


op_count = 0


def increment_op_count(cnt):
    global op_count
    op_count += cnt


# Print a report of time spent so far
# Ex:
# TIMING:
# entire_frame_compile:8.574629999999999
# backend_compile:5.26806
def print_time_report():
    total = 0
    total_by_key = {}
    for frame, timings in frame_phase_timing.items():
        for key, timing in timings.items():
            total += timing
            if key not in total_by_key:
                total_by_key[key] = timing
            else:
                total_by_key[key] += timing

    out = "TIMING:"
    for key, value in total_by_key.items():
        out = f"{out} {key}:{round(value, 5)}"

    print(out)


# dynamo_timed API works as a function decorator
# By wrapping a function in dynamo_timed, we can store a record in compilation_metrics
# where the key is the functions name.
# For example:
#
#  @dynamo_timed
#  def _foo(...):
#
# Would show up as an entry in our timing dict:
# OrderedDict([('bar.<locals>._foo', [0.083690, 0.23949, 3.1425e-05])])
# This is extremely useful for granular debugging.
#
# For a higher-level mode, pass a phase_name into dynamo_timed
# phase_names record an extra record into a separate compilation timing structure,
# one keyed on frame+name rather than function.
# The frame is incremented outside of this function, in def increment_frame() above.
def dynamo_timed(original_function=None, phase_name=None):
    def dynamo_timed_inner(func):
        @wraps(func)
        def time_wrapper(*args, **kwargs):
            key = func.__qualname__
            if key not in compilation_metrics:
                compilation_metrics[key] = []
            t0 = time.time()
            r = func(*args, **kwargs)
            time_spent = time.time() - t0
            # print(f"Dynamo timer: key={key}, latency={latency:.2f} sec")
            compilation_metrics[key].append(time_spent)
            if phase_name:
                frame_key = str(curr_frame)
                if frame_key not in frame_phase_timing:
                    frame_phase_timing[frame_key] = {}
                assert (
                    phase_name not in frame_phase_timing[frame_key]
                ), f"Duplicate phase name {phase_name} for frame {frame_key}"
                frame_phase_timing[frame_key][phase_name] = time_spent
            return r

        return time_wrapper

    if original_function:
        return dynamo_timed_inner(original_function)
    return dynamo_timed_inner


def compile_times(repr="str", aggregate=False):
    """
    Get metrics about torchdynamo frontend/backend compilation times.

    Accumulates information from functions tagged with `@dynamo_timed`.

    repr='str' returns a printable string for user interaction, and 'csv'
    returns headers, rows which can be logged for output

    aggregate causes values from multiple compilations (e.g. split graphs)
    to be accumulated into one value.  If false, expect more than one value
    per metric.
    """

    def fmt_fn(values, item_fn=lambda x: x):

        if aggregate:
            return item_fn(sum(values))
        return ", ".join(map(item_fn, values))

    if repr == "str":
        rows = [
            (k, fmt_fn(compilation_metrics[k], item_fn=lambda x: f"{x:.4f}"))
            for k in compilation_metrics
        ]
        out = "TorchDynamo compilation metrics:\n"
        out += tabulate(rows, headers=("Function", "Runtimes (s)"))
        return out
    elif repr == "csv":
        values = [
            fmt_fn(v, item_fn=lambda x: f"{x:.6f}")
            for v in compilation_metrics.values()
        ]
        headers = list(compilation_metrics.keys())
        return headers, values


tensortype_to_dtype = {
    torch.FloatTensor: (torch.float32, torch.float),
    torch.DoubleTensor: (torch.float64, torch.double),
    torch.HalfTensor: (torch.float16, torch.half),
    torch.BFloat16Tensor: (torch.bfloat16,),
    torch.ByteTensor: (torch.uint8,),
    torch.CharTensor: (torch.int8,),
    torch.LongTensor: (torch.int64, torch.long),
    torch.IntTensor: (torch.int32, torch.int),
    torch.ShortTensor: (torch.int16, torch.short),
    torch.BoolTensor: (torch.bool,),
}


class DuplicateWarningChecker(object):
    def __init__(self, maxsize=4096):
        self.maxsize = maxsize
        self.reset()

    def reset(self):
        self.set = collections.OrderedDict()

    def add(self, key):
        if key in self.set:
            self.set.move_to_end(key, last=True)
            if not config.verbose:
                return False
        else:
            self.set[key] = None
            while len(self.set) > self.maxsize:
                self.set.popitem(last=False)
        return True


graph_break_dup_warning_checker = DuplicateWarningChecker()


def init_logging():
    torchdynamo_logging.init_logging(
        config.log_level, log_file_name=config.log_file_name
    )
    graph_break_dup_warning_checker.reset()


def format_graph_tabular(graph):
    node_specs = [[n.op, n.name, n.target, n.args, n.kwargs] for n in graph.nodes]
    return tabulate(node_specs, headers=["opcode", "name", "target", "args", "kwargs"])


def format_bytecode(prefix, name, filename, line_no, code):
    return f"{prefix} {name} {filename}\
 line {line_no} \n{dis.Bytecode(code).dis()}\n "


def gen_record_file_name(exc, code):
    return f"{get_debug_dir()}/error_recordings/\
{code.co_name}_{type(exc).__name__}_{code.co_firstlineno}.rec"


def write_record_to_file(filename, exec_record):
    try:
        if os.path.exists(filename):
            log.warning(
                f"Unable to write execution record {filename}; file already exists."
            )
        else:
            os.makedirs(os.path.dirname(filename), exist_ok=True)
            with open(filename, "wb") as f:
                exec_record.dump(f)
    except Exception:
        log.error(f"Unable to write execution record {filename}", exc_info=1)


def count_calls(g: fx.Graph):
    c = 0
    for n in g.nodes:
        if "call" in n.op:
            c += 1
    return c


def identity(x):
    return x


def nothing(*args, **kwargs):
    pass


class ExactWeakKeyDictionary:
    """Similar to weakref.WeakKeyDictionary, but use `is`/`id` rather than `==` to compare equality"""

    def __init__(self):
        self.values = dict()
        self.refs = dict()

    def __getitem__(self, key):
        return self.values[id(key)]

    def get(self, key, default=None):
        return self.values.get(id(key), default)

    def __contains__(self, key):
        return id(key) in self.values

    def __setitem__(self, key, value):
        idx = id(key)
        if idx not in self.refs:
            self.refs[idx] = weakref.ref(key, lambda ref: self._remove_id(idx))
        self.values[idx] = value

    def _remove_id(self, idx):
        if idx in self.values:
            del self.values[idx]
        if idx in self.refs:
            del self.refs[idx]

    def clear(self):
        self.refs.clear()
        self.values.clear()


def istype(obj, allowed_types):
    """isinstance() without subclasses"""
    if isinstance(allowed_types, (tuple, list, set)):
        return type(obj) in allowed_types
    return type(obj) is allowed_types


def is_typing(value):
    if sys.version_info < (3, 9):
        return isinstance(value, typing._GenericAlias)
    else:
        return isinstance(value, typing._SpecialGenericAlias)


def is_numpy_int_type(value):
    if HAS_NUMPY:
        return istype(
            value,
            (
                np.int8,
                np.int16,
                np.int32,
                np.int64,
                np.uint8,
                np.uint16,
                np.uint32,
                np.uint64,
            ),
        )
    else:
        return False


def is_numpy_float_type(value):
    if HAS_NUMPY:
        return istype(
            value,
            (
                np.float16,
                np.float32,
                np.float64,
            ),
        )
    else:
        return False


def is_numpy_ndarray(value):
    if HAS_NUMPY:
        return istype(value, np.ndarray)
    else:
        return False


def istensor(obj):
    """Check of obj is a tensor"""
    tensor_list = (
        torch.Tensor,
        torch.nn.Parameter,
        *config.traceable_tensor_subclasses,
    )
    tensor_list = tensor_list + (torch._subclasses.FakeTensor,)
    return istype(obj, tensor_list)


def is_lazy_module(mod):
    return isinstance(mod, LazyModuleMixin)


@functools.lru_cache(4096)
def print_once(*args):
    print(*args)


def make_cell(val=None):
    """Some black magic to create a cell object that usually only exists in a closure"""
    x = val

    def f():
        return x

    assert len(f.__closure__) == 1
    return f.__closure__[0]


def proxy_args_kwargs(args, kwargs):
    try:
        proxy_args = tuple(arg.as_proxy() for arg in args)
        proxy_kwargs = {key: arg.as_proxy() for key, arg in kwargs.items()}
        return proxy_args, proxy_kwargs
    except NotImplementedError as e:
        from .exc import unimplemented
        from .variables.base import typestr

        raise unimplemented(
            f"call_function args: {typestr(*args)} {typestr(*list(kwargs.values()))}"
        ) from e


@dataclasses.dataclass
class CleanupHook:
    """Remove a global variable when hook is called"""

    scope: Dict[str, Any]
    name: str

    def __call__(self, *args):
        CleanupManager.count -= 1
        del self.scope[self.name]

    @staticmethod
    def create(scope, name, val):
        assert name not in scope
        CleanupManager.count += 1
        scope[name] = val
        return CleanupHook(scope, name)


class CleanupManager(ExactWeakKeyDictionary):
    count = 0

    def _remove_id(self, idx):
        for hook in self.values[idx]:
            hook()
        super()._remove_id(idx)


CleanupManager.instance = CleanupManager()


def clone_tensor(x):
    """Clone the tensor and its gradient"""
    y = x.clone().requires_grad_(x.requires_grad)
    if x.is_leaf and x.grad is not None:
        y.grad = x.grad.clone()
    return y


def clone_input(x):
    """copy while preserving strides"""
    # TODO: this is questionable
    if isinstance(x, torch._subclasses.FakeTensor):
        # this func fails on fake tensors in __torch_dispatch__
        return x

    def torch_clone(x):
        y = torch.clone(x)
        if x.is_leaf:
            y.requires_grad_(x.requires_grad)
        if x.is_leaf and x.grad is not None:
            y.grad = clone_input(x.grad)
        return y

    with torch.no_grad():
        if x.device.type == "xla":
            # Access data_ptr() for a xla tensor will cause crash
            return torch_clone(x)

        needed_size = sum(
            (shape - 1) * stride for shape, stride in zip(x.size(), x.stride())
        )
        if x.is_quantized:
            result = torch.empty_quantized((needed_size + 32,), x)
        else:
            result = torch.empty(needed_size + 32, dtype=x.dtype, device=x.device)
        cache_line_offset = (
            (x.data_ptr() - result.data_ptr()) % 32
        ) // x.element_size()
        result.as_strided_(x.size(), x.stride(), cache_line_offset)
        try:
            result.copy_(x.clone())
            if x.is_leaf:
                result.requires_grad_(x.requires_grad)
            if x.is_leaf and x.grad is not None:
                result.grad = clone_input(x.grad)
        except RuntimeError:
            # RuntimeError: unsupported operation: more than one element of the written-to
            # tensor refers to a single memory location. Please clone() the tensor before
            # performing the operation.
            return torch_clone(x)
        return result


def clone_inputs(example_inputs):
    if isinstance(example_inputs, dict):
        res = dict(example_inputs)
        for key, value in res.items():
            assert isinstance(value, torch.Tensor)
            res[key] = clone_input(value)
        return res

    res = list(example_inputs)
    for i in range(len(res)):
        if isinstance(res[i], torch.Tensor):
            res[i] = clone_input(res[i])
    return res


@contextmanager
def preserve_rng_state():
    rng = torch.clone(torch.random.get_rng_state())
    if torch.cuda.is_available():
        cuda_rng = torch.clone(torch.cuda.get_rng_state())
    try:
        yield
    finally:
        torch.random.set_rng_state(rng)
        if torch.cuda.is_available():
            torch.cuda.set_rng_state(cuda_rng)


def is_jit_model(model0):
    return isinstance(
        model0,
        (
            torch.jit._trace.TopLevelTracedModule,
            torch.jit._script.RecursiveScriptModule,
            torch.jit.ScriptFunction,
            torch.jit.ScriptModule,
        ),
    )


def torchscript(model, example_inputs, verbose=False):
    if is_jit_model(model):
        # already done?
        return model

    try:
        return torch.jit.trace(model, example_inputs)
    except Exception:
        try:
            return torch.jit.script(model)
        except Exception:
            if verbose:
                log.exception("jit error")
            else:
                log.error("Both torch.jit.trace and torch.jit.script failed")
    return None


def getfile(obj):
    try:
        return inspect.getfile(obj)
    except TypeError:
        return None


def is_namedtuple(obj):
    """Test if an object is a namedtuple or a torch.return_types.* quasi-namedtuple"""
    return is_namedtuple_cls(type(obj))


def is_namedtuple_cls(cls):
    """Test if an object is a namedtuple or a torch.return_types.* quasi-namedtuple"""
    try:
        if issubclass(cls, tuple):
            bases = getattr(cls, "__bases__", []) or [None]
            module = getattr(cls, "__module__", None)
            return module == "torch.return_types" or (
                bases[0] is tuple and hasattr(cls, "_make") and hasattr(cls, "_fields")
            )
    except TypeError:
        pass
    return False


@functools.lru_cache(1)
def namedtuple_fields(cls):
    """Get the fields of a namedtuple or a torch.return_types.* quasi-namedtuple"""
    if cls is slice:
        return ["start", "stop", "step"]

    assert issubclass(cls, tuple)
    if hasattr(cls, "_fields"):
        # normal namedtuples
        return cls._fields

    @dataclasses.dataclass
    class Marker:
        index: int

    # frustrating ones e.g. torch.return_types.max
    assert cls.__module__ == "torch.return_types"
    obj = cls(map(Marker, range(cls.n_fields)))
    fields = [None] * cls.n_fields
    for name in dir(obj):
        if name[0] != "_" and isinstance(getattr(obj, name), Marker):
            fields[getattr(obj, name).index] = name
    return fields


def checkpoint_params(gm):
    with torch.no_grad():
        rng_state = torch.clone(torch.random.get_rng_state())
        if torch.cuda.is_available():
            cuda_rng_state = torch.clone(torch.cuda.get_rng_state())
        saved_state = []
        for param in itertools.chain(gm.parameters(), gm.buffers()):
            saved_state.append((param, param._version, torch.clone(param)))

    def restore():
        with torch.no_grad():
            torch.random.set_rng_state(rng_state)
            if torch.cuda.is_available():
                torch.cuda.set_rng_state(cuda_rng_state)
            for param, version, original_value in saved_state:
                if param._version != version:
                    param.copy_(original_value)

    return restore


def timed(model, example_inputs, times=1):
    if torch.cuda.is_available():
        synchronize = torch.cuda.synchronize
    else:
        synchronize = nothing

    synchronize()
    gc.collect()
    torch.manual_seed(1337)
    t0 = time.perf_counter()
    for _ in range(times):
        result = model(*example_inputs)
        synchronize()
    t1 = time.perf_counter()
    return result, t1 - t0


def check_is_cuda(gm, example_inputs):
    return all(x.is_cuda for x in itertools.chain(example_inputs, gm.parameters(True)))


@lru_cache(32)
def rot_n_helper(n):
    assert n > 1
    vars = [f"v{i}" for i in range(n)]
    rotated = reversed(vars[-1:] + vars[:-1])
    fn = eval(f"lambda {','.join(vars)}: ({','.join(rotated)})")
    fn.__name__ = f"rot_{n}_helper"
    return fn


def is_safe_constant(v):
    if istype(v, (tuple, frozenset)):
        return all(map(is_safe_constant, v))
    return istype(
        v,
        (
            types.CodeType,
            int,
            float,
            bool,
            str,
            bytes,
            type(None),
            slice,
            type(type),
            torch.device,
        ),
    ) or isinstance(v, enum.Enum)


def check_constant_args(args, kwargs):
    return all(x.is_python_constant() for x in itertools.chain(args, kwargs.values()))


def check_unspec_python_args(args, kwargs):
    from .variables.constant import ConstantVariable
    from .variables.tensor import UnspecializedPythonVariable

    unspec_count = 0
    for x in itertools.chain(args, kwargs.values()):
        if isinstance(x, UnspecializedPythonVariable):
            unspec_count += 1
        elif not isinstance(x, (UnspecializedPythonVariable, ConstantVariable)):
            return False
        else:
            pass

    return unspec_count > 0


def specialize_args_kwargs(tx, args, kwargs):
    specialized_args = []
    specialized_kwargs = {}
    for x in args:
        specialized_args.append(x.as_specialized(tx))
    for k, v in kwargs.items():
        specialized_kwargs.update({k: v.as_specialized(tx)})
    return specialized_args, specialized_kwargs


dict_values = type(dict().values())
odict_values = type(collections.OrderedDict().values())
tuple_iterator = type(iter(tuple()))
tuple_iterator_len = tuple_iterator.__length_hint__
object_new = object.__new__


def product(it):
    return functools.reduce(operator.mul, it, 1)


def tuple_iterator_getitem(it, index):
    _, (obj,), start = it.__reduce__()
    return obj[start + index]


def enum_repr(value):
    # Workaround repr(Enum) returning invalid global reference before python 3.11
    # https://peps.python.org/pep-0663/
    if sys.version_info < (3, 11):
        return str(value)
    else:
        return repr(value)


def dict_param_key_ids(value):
    return set([id(k) for k in value.keys() if isinstance(k, torch.nn.Parameter)])


def dict_const_keys(value):
    return set(k for k in value.keys() if not isinstance(k, torch.nn.Parameter))


def dict_const_keys_repr(const_keys):
    if any(isinstance(k, enum.Enum) for k in const_keys):
        # To workaround repr(Enum) returning invalid global reference before python 3.11
        # by calling enum_repr and removing quotes to render enum in guard code.
        const_keys_str = f"{set([enum_repr(k) if isinstance(k, enum.Enum) else repr(k) for k in const_keys])}".replace(
            "'", ""
        )
    else:
        const_keys_str = f"{const_keys!r}"
    return const_keys_str


def global_key_name(key):
    return f"__dict_key_{id(key)}"


def rename_implicit(v):
    """
    Usage of inline comprehensions generates a implicit ".0" variable that
    trips up guard generation.  This renames these variables in guards.
    """
    m = re.match(r"^[.](\d+)$", v)
    if m:
        assert v == ".0", f"currently only .0 supported: {v}"
        # to support .1 etc see guards.py and _eval_frame.c
        return f"___implicit{m.group(1)}"
    return v


from torch._subclasses import (  # noqa: F401
    FakeTensorMode,
    UnsupportedFakeTensorException,
)


def wrap_fake_exception(fn):
    try:
        return fn()
    except UnsupportedFakeTensorException as e:
        from .exc import unimplemented

        msg = f"Unsupported: {e.reason} with fake tensor propagation."
        log.warning(msg)
        raise unimplemented(msg) from e


def deepcopy_to_fake_tensor(obj, fake_mode):
    with torch._subclasses.fake_tensor.FakeCopyMode(fake_mode):
        return wrap_fake_exception(lambda: copy.deepcopy(obj))


def rmse(ref, res):
    """
    Calculate root mean squared error
    """
    return torch.sqrt(torch.mean(torch.square(ref - res)))


def same(
    ref,
    res,
    fp64_ref=None,
    cos_similarity=False,
    tol=1e-4,
    equal_nan=False,
    exact_dtype=True,
    relax_numpy_equality=False,
):
    """Check correctness to see if ref and res match"""
    if fp64_ref is None:
        fp64_ref = ref
    if isinstance(ref, (list, tuple, torch.nn.ParameterList, torch.Size)):
        assert isinstance(res, (list, tuple)), f"type mismatch {type(ref)} {type(res)}"
        return len(ref) == len(res) and all(
            same(
                ai,
                bi,
                fp64_refi,
                cos_similarity,
                tol,
                equal_nan,
                exact_dtype,
                relax_numpy_equality,
            )
            for ai, bi, fp64_refi in zip(ref, res, fp64_ref)
        )
    elif isinstance(ref, dict):
        assert isinstance(res, dict)
        assert set(ref.keys()) == set(
            res.keys()
        ), f"keys mismatch {set(ref.keys())} == {set(res.keys())}"
        for k in ref.keys():
            if not (
                same(
                    ref[k],
                    res[k],
                    fp64_ref[k],
                    cos_similarity=cos_similarity,
                    tol=tol,
                    equal_nan=equal_nan,
                    exact_dtype=exact_dtype,
                    relax_numpy_equality=relax_numpy_equality,
                )
            ):
                log.error(f"Accuracy failed for key name {k}")
                return False
        return True
    elif isinstance(ref, torch.Tensor):
        assert not isinstance(ref, torch._subclasses.FakeTensor)
        assert not isinstance(res, torch._subclasses.FakeTensor)

        if ref.is_sparse:
            assert res.is_sparse
            ref = ref.to_dense()
            res = res.to_dense()
        assert isinstance(res, torch.Tensor), f"type mismatch {type(ref)} {type(res)}"
        if exact_dtype:
            if ref.dtype != res.dtype:
                log.error(f"dtype mismatch {ref.dtype}, {res.dtype}")
                return False
            if ref.dtype == torch.bool:
                # triton stores bool as int8, so add this for more accurate checking
                r = torch.allclose(
                    ref.to(dtype=torch.uint8),
                    res.to(dtype=torch.uint8),
                    atol=tol,
                    rtol=tol,
                    equal_nan=equal_nan,
                )
                if not r:
                    log.error("Accuracy failed: uint8 tensor did not match")
                return r
        if cos_similarity:
            ref = ref.flatten().to(torch.float32)
            res = res.flatten().to(torch.float32)
            if torch.allclose(ref, res, atol=tol, rtol=tol, equal_nan=True):
                # early exit that handles zero/nan better
                # cosine_similarity(zeros(10), zeros(10), dim=0) is 0
                return True
            score = torch.nn.functional.cosine_similarity(ref, res, dim=0, eps=1e-6)
            if score < 0.99:
                log.warning(f"Similarity score={score.cpu().detach().item()}")
            return score >= 0.99
        else:
            if not exact_dtype:
                ref = ref.to(res.dtype)

            # First try usual allclose
            if torch.allclose(ref, res, atol=tol, rtol=tol, equal_nan=equal_nan):
                return True

            # Check error from fp64 version
            if fp64_ref.dtype == torch.float64:
                ref_error = rmse(fp64_ref, ref).item()
                res_error = rmse(fp64_ref, res).item()
                multiplier = 2.0

                if (
                    fp64_ref.numel() < 1000
                    or (ref.ndim == 4 and ref.shape[-1] == ref.shape[-2] == 1)
                    # large tol means a benchmark has been specified as REQUIRE_HIGHER_TOLERANCE
                    or tol >= 2 * 1e-2
                ):
                    # In the presence of noise, noise might dominate our error
                    # metric for smaller tensors.
                    # Similary, for 1x1 kenerls, there seems to be high noise with amp.
                    multiplier = 3.0

                passes_test = res_error <= (multiplier * ref_error + tol / 10.0)
                if not passes_test:
                    log.error(
                        f"RMSE (res-fp64): {res_error:.5f}, (ref-fp64): {ref_error:.5f} and shape={res.size()}"
                    )
                    # import pdb; pdb.set_trace()
                return passes_test

            log.error(f"Accuracy failed: allclose not within tol={tol}")
            return False
    elif isinstance(ref, (str, int, type(None), bool, torch.device)):
        r = ref == res
        if not r:
            log.error(f"Accuracy failed ({type(ref)}): {ref} != {res}")
        return r
    elif isinstance(ref, float):
        r = math.isclose(ref, res, rel_tol=tol, abs_tol=tol)
        if not r:
            log.error("Accuracy failed (float): {ref} != {res} (within tol={tol})")
        return r
    elif is_numpy_int_type(ref) or is_numpy_float_type(ref):
        if relax_numpy_equality:
            ref = ref.item()
        r = (type(ref) is type(res)) and (ref == res)
        if not r:
            log.error("Accuracy failed (numpy): {ref} != {res}")
        return r
    elif is_numpy_ndarray(ref):
        return (type(ref) is type(res)) and (ref == res).all()
    elif type(ref).__name__ in (
        "MaskedLMOutput",
        "Seq2SeqLMOutput",
        "CausalLMOutputWithCrossAttentions",
        "LongformerMaskedLMOutput",
        "Instances",
        "SquashedNormal",
        "Boxes",
        "Normal",
        "TanhTransform",
        "Foo",
        "Variable",
    ):
        assert type(ref) is type(res)
        return all(
            same(
                getattr(ref, key),
                getattr(res, key),
                getattr(fp64_ref, key),
                cos_similarity=cos_similarity,
                tol=tol,
                equal_nan=equal_nan,
                exact_dtype=exact_dtype,
                relax_numpy_equality=relax_numpy_equality,
            )
            for key in ref.__dict__.keys()
        )
    else:
        raise RuntimeError(f"unsupported type: {type(ref).__name__}")


def format_func_info(code):
    short_filename = code.co_filename.split("/")[-1]
    return f"'{code.co_name}' ({short_filename}:{code.co_firstlineno})"


@contextlib.contextmanager
def disable_cache_limit():
    prior = config.cache_size_limit
    config.cache_size_limit = sys.maxsize

    try:
        yield
    finally:
        pass
        config.cache_size_limit = prior


# map from transformed code back to original user code
orig_code_map = ExactWeakKeyDictionary()

# keep a record of code_obj -> list of guard failure reasons for logging
guard_failures = collections.defaultdict(list)


class CompileProfiler:
    """Utility for profiling how and what dynamo would compile.

    Can be used for
     * diagnosing recompilation issues
     * determining an appropriate compile cache limit
     * (TODO)confirming which functions got compiled/skipped
    """

    def __init__(self):
        self.frame_count = 0
        self.op_count = 0
        self.backend_ctx_ctor = lambda: disable_cache_limit()

    def __call__(self, gm: torch.fx.GraphModule, example_inputs):
        self.frame_count += 1
        for node in gm.graph.nodes:
            if "call" in node.op:
                self.op_count += 1
        return gm.forward

    def get_metrics(self):
        return {"guard_failures": guard_failures}

    def report(self):
        metrics = self.get_metrics()
        gf = metrics["guard_failures"]

        def num_recompiles(code):
            return len(gf[code])

        def recompile_reasons(code):
            return "\n".join([str(x) for x in gf[code]])

        summarized_gf = [
            [format_func_info(code), num_recompiles(code), recompile_reasons(code)]
            for code in gf
        ]
        rpt = "Torchdynamo Profiler Report\n"
        if "graph_break" in counters:
            rpt += "\n"
            rpt += "The following conditions caused torchdynamo to break out of tracing and fall back to python.\n"
            rpt += (
                f"You may gain additional insight by passing `nopython=True` to {config.dynamo_import}.optimize, "
                "to break on the first condition.\n"
            )
            graph_breaks = counters["graph_break"]
            rpt += tabulate(
                [[msg, graph_breaks[msg]] for msg in graph_breaks],
                headers=["Graph Break Reason", "Count"],
            )

        if len(gf):
            max_recompiles = max([num_recompiles(code) for code in gf])
            rpt += "\n"
            rpt += (
                "These subgraphs were recompiled more than once due to guard failures."
            )
            rpt += (
                "Guard failures indicate some condition assumed to be static by the tracer changed, "
                "making it unsafe to reuse the compiled program."
            )
            rpt += tabulate(
                summarized_gf,
                headers=["Function", "Num Recompiles", "Recompile Reasons"],
            )
            rpt += "\n"
            rpt += (
                f"Set {config.dynamo_import}.config.cache_size_limit to "
                f"{max_recompiles} to avoid being cache limited.\n"
            )
        else:
            rpt += "No cache-limited recompilations detected.\n"

        return rpt


# return same dir unless user changes config between calls
@functools.lru_cache(None)
def _get_debug_dir(root_dir):
    dir_name = "run_" + datetime.datetime.now().strftime("%Y_%m_%d_%H_%M_%S_%f")
    return os.path.join(root_dir, dir_name)


def get_debug_dir():
    debug_root = config.debug_dir_root
    return _get_debug_dir(debug_root)


def get_fake_value(node, tx):
    """
    Run the computation represented by `node` using fake tensors and return the result.
    """
    from .exc import TorchRuntimeError, unimplemented, Unsupported

    op = node.op

    def fake_wrapper(e):
        if isinstance(e, torch.Tensor):
            assert isinstance(e, FakeTensor)
        return e

    def visit(n: torch.fx.Node):
        return n.meta["example_value"]

    args, kwargs = torch.fx.node.map_arg((node.args, node.kwargs), visit)
    args = tree_map(fake_wrapper, args)
    kwargs = tree_map(fake_wrapper, kwargs)

    nnmodule = None
    if op == "call_module":
        nnmodule = tx.output.nn_modules[node.target]

        if not is_lazy_module(nnmodule):
            nnmodule = deepcopy_to_fake_tensor(nnmodule, tx.fake_mode)

    if op == "call_module" and is_lazy_module(nnmodule):
        assert nnmodule is not None
        # In the case of a lazy module, we want to run
        # the pre-hooks which initialize it
        nnmodule(*args, **kwargs)
    try:
        with tx.fake_mode, enable_python_dispatcher():
            return wrap_fake_exception(
                lambda: run_node(tx.output, node, args, kwargs, nnmodule)
            )
    except Unsupported:
        raise
    except RuntimeError as e:
        cause = e
        if e.__cause__ is not None:
            cause = e.__cause__
        if isinstance(
            cause, torch._subclasses.fake_tensor.DataDependentOutputException
        ):
            unimplemented(f"data dependent operator: {cause.func}")
        elif isinstance(
            cause, torch._subclasses.fake_tensor.DynamicOutputShapeException
        ):
            unimplemented(f"dynamic shape operator: {cause.func}")
        elif isinstance(
            cause, torch.fx.experimental.symbolic_shapes.GuardOnDataDependentSymNode
        ):
            unimplemented("guard on data-dependent symbolic int/float")
        raise TorchRuntimeError() from e


def run_node(output_graph, node, args, kwargs, nnmodule):
    """
    Runs a given node, with the given args and kwargs.

    Behavior is dicatated by a node's op.

    run_node is useful for extracting real values out of nodes.
    See get_real_value for more info on common usage.

    Note: The output_graph arg is only used for 'get_attr' ops
    Note: The nnmodule arg is only used for 'call_module' ops

    Nodes that are not call_function, call_method, call_module, or get_attr will
    raise an AssertionError.
    """
    op = node.op
    try:
        if op == "call_function":
            return node.target(*args, **kwargs)
        elif op == "call_method":
            return getattr(args[0], node.target)(*args[1:], **kwargs)
        elif op == "call_module":
            assert nnmodule is not None
            return nnmodule(*args, **kwargs)
        elif op == "get_attr":
            return output_graph.get_submodule(node.target)
        elif op == "placeholder":
            assert "example_value" in node.meta
            return node.meta["example_value"]
    except Exception as e:
        raise RuntimeError(
            f"Failed running {op} {node.target}(*{args}, **{kwargs}):\n{e}\n(scroll up for backtrace)"
        ) from e
    raise AssertionError(op)


def get_real_value(node, output_graph):
    """
    Run the actual computation represented by `node` and return the result.
    This will execute any dependent nodes in the graph as well.
    """
    cache = output_graph.real_value_cache
    if node in cache:
        return cache[node]

    op = node.op
    args, kwargs = torch.fx.node.map_arg(
        (node.args, node.kwargs),
        lambda n: get_real_value(n, output_graph),
    )

    if op == "call_module":
        nn_module = output_graph.nn_modules[node.target]
        if not is_lazy_module(nn_module):
            nn_module = copy.deepcopy(nn_module)
        else:
            # In the case of a lazy module, we want to run
            # the pre-hooks which initialize it
            nn_module(*args, **kwargs)
    else:
        nn_module = None

    try:
        real_value = run_node(output_graph, node, args, kwargs, nn_module)
        cache[node] = real_value
    except RuntimeError as e:
        raise TorchRuntimeError() from e
    return real_value


def assert_no_fake_params_or_buffers(gm):
    from torch._subclasses.fake_tensor import FakeTensorConfig

    def stack_or_hint(t):
        if FakeTensorConfig.debug:
            import traceback

            return f"FAKE TENSOR CREATION TRACEBACK: \n {traceback.format_list(t._debug_trace)}"
        else:
            return "Enable TORCH_FAKE_TENSOR_DEBUG=1 to get creation stack traces on fake tensors."

    for name, buffer in gm.named_buffers():
        assert not isinstance(
            buffer, torch._subclasses.FakeTensor
        ), f"Unexpected fake buffer {name} {stack_or_hint(buffer)}"
    for name, param in gm.named_parameters():
        assert not isinstance(
            param, torch._subclasses.FakeTensor
        ), f"Unexpected fake param {name} {stack_or_hint(param)}"


def fake_mode_from_tensors(inputs: List[Any]):
    """
    Takes a list of anything, unflattened is fine, returns a fake_mode
    if any are fake. All fake modes on all fake tensors must be identical.
    Returns None if no fake_mode is fine
    """
    flat_inputs, _ = tree_flatten(inputs)
    fake_mode = None
    for flat_input in flat_inputs:
        if isinstance(flat_input, torch._subclasses.FakeTensor):
            if fake_mode is None:
                fake_mode = flat_input.fake_mode
            else:
                assert fake_mode is flat_input.fake_mode
    return fake_mode


def fqn(obj: Any):
    """
    Returns the fully qualified name of the object.
    """
    return f"{obj.__module__}.{obj.__qualname__}"


<<<<<<< HEAD
def import_submodule(mod: types.ModuleType):
    """
    Ensure all the files in a given submodule are imported
    """
    for filename in sorted(os.listdir(os.path.dirname(mod.__file__))):
        if filename.endswith(".py") and filename[0] != "_":
            importlib.import_module(f"{mod.__name__}.{filename[:-3]}")
=======
def ifdyn(count1, count2):
    if torch._dynamo.config.dynamic_shapes:
        return count1
    else:
        return count2
>>>>>>> bf2e2fea
<|MERGE_RESOLUTION|>--- conflicted
+++ resolved
@@ -1281,18 +1281,17 @@
     return f"{obj.__module__}.{obj.__qualname__}"
 
 
-<<<<<<< HEAD
-def import_submodule(mod: types.ModuleType):
-    """
-    Ensure all the files in a given submodule are imported
-    """
-    for filename in sorted(os.listdir(os.path.dirname(mod.__file__))):
-        if filename.endswith(".py") and filename[0] != "_":
-            importlib.import_module(f"{mod.__name__}.{filename[:-3]}")
-=======
 def ifdyn(count1, count2):
     if torch._dynamo.config.dynamic_shapes:
         return count1
     else:
         return count2
->>>>>>> bf2e2fea
+
+
+def import_submodule(mod: types.ModuleType):
+    """
+    Ensure all the files in a given submodule are imported
+    """
+    for filename in sorted(os.listdir(os.path.dirname(mod.__file__))):
+        if filename.endswith(".py") and filename[0] != "_":
+            importlib.import_module(f"{mod.__name__}.{filename[:-3]}")