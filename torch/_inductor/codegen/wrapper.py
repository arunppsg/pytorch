import collections
import contextlib
import dataclasses
import functools
import hashlib
from itertools import count
from typing import Any, Dict, List

import sympy

from torch._dynamo.utils import dynamo_timed

from .. import codecache, config, ir
from ..codecache import code_hash, cpp_compile_command, get_code_path
from ..utils import cache_on_self, has_triton, sympy_dot, sympy_product
from ..virtualized import V
from .common import CodeGen, DeferredLine, IndentedBuffer, Kernel, PythonPrinter

pexpr = PythonPrinter().doprint


def buffer_reuse_key(node: ir.Buffer):
    size = node.get_size()
    stride = node.get_stride()
    last_element = sympy_dot([s - 1 for s in size], stride)
    return (
        node.get_device(),
        node.get_dtype(),
        V.graph.sizevars.simplify(sympy_product(size)),
        # Detect gaps in tensor storage caused by strides
        V.graph.sizevars.size_hint(last_element),
    )


def make_buffer_reuse(old, new, del_func, declare, ending, as_strided):
    assert old.get_dtype() == new.get_dtype()
    del_line = ""
    if old.get_name() not in V.graph.get_output_names():
        del_line = del_func(old.get_name())
    if old.get_size() == new.get_size() and old.get_stride() == new.get_stride():
        return f"{declare}{new.get_name()} = {old.get_name()}{del_line}{ending}"

    return (
        f"{declare}{new.get_name()} = {as_strided}({old.get_name()}, "
        f"{V.graph.sizevars.codegen_shape_tuple(new.get_size())}, "
        f"{V.graph.sizevars.codegen_shape_tuple(new.get_stride())}){del_line}{ending}"
    )


def make_buffer_allocation(buffer):
    device = buffer.get_device()
    dtype = buffer.get_dtype()
    shape = tuple(buffer.get_size())
    stride = tuple(buffer.get_stride())
    return (
        f"{buffer.get_name()} = empty_strided("
        f"{V.graph.sizevars.codegen_shape_tuple(shape)}, "
        f"{V.graph.sizevars.codegen_shape_tuple(stride)}, "
        f"device='{device.type}', dtype={dtype})"
    )


def make_cpp_buffer_allocation(buffer):
    from .cpp import DTYPE_TO_ATEN

    # TODO: map layout and device here
    dtype = buffer.get_dtype()
    shape = tuple(buffer.get_size())
    stride = tuple(buffer.get_stride())
    return (
        f"auto {buffer.get_name()} = at::empty_strided("
        f"{V.graph.sizevars.codegen_shape_tuple(shape)}, "
        f"{V.graph.sizevars.codegen_shape_tuple(stride)}, "
        f"{DTYPE_TO_ATEN[dtype]}); "
    )


class MemoryPlanningState:
    def __init__(self):
        super().__init__()
        self.reuse_pool: Dict[
            Any, List["FreeIfNotReusedLine"]
        ] = collections.defaultdict(list)

    def __contains__(self, key):
        return bool(self.reuse_pool.get(key, None))

    def pop(self, key) -> "FreeIfNotReusedLine":
        item = self.reuse_pool[key].pop()
        assert not item.is_reused
        return item

    def push(self, key, item: "FreeIfNotReusedLine"):
        assert not item.is_reused
        self.reuse_pool[key].append(item)


@dataclasses.dataclass
class EnterCudaDeviceContextManagerLine:
    device_idx: int

    def codegen(self, code: IndentedBuffer):
        # Note _DeviceGuard has less overhead than device, but only accepts
        # integers
        code.writeline(f"with torch.cuda._DeviceGuard({self.device_idx}):")


class ExitCudaDeviceContextManagerLine:
    pass


class MemoryPlanningLine:
    def plan(self, state: MemoryPlanningState) -> "MemoryPlanningLine":
        """First pass to find reuse"""
        return self

    def codegen(self, code: IndentedBuffer):
        """Second pass to output code"""
        pass


@dataclasses.dataclass
class AllocateLine(MemoryPlanningLine):
    node: ir.Buffer

    def plan(self, state: MemoryPlanningState):
        if self.node.get_name() in V.graph.removed_buffers:
            return NullLine()

        # try to reuse a recently freed buffer
        key = buffer_reuse_key(self.node)
        if key in state:
            free_line = state.pop(key)
            free_line.is_reused = True
            return ReuseLine(free_line.node, self.node)

        return self

    def codegen(self, code: IndentedBuffer):
        assert self.node.get_name() not in V.graph.removed_buffers
        code.writeline(make_buffer_allocation(self.node))


@dataclasses.dataclass
class CppAllocateLine(AllocateLine):
    def plan(self, state: MemoryPlanningState):
        if self.node.get_name() in V.graph.removed_buffers:
            return NullLine()

        # try to reuse a recently freed buffer
        key = buffer_reuse_key(self.node)

        if key in state:
            free_line = state.pop(key)
            free_line.is_reused = True
            return CppReuseLine(free_line.node, self.node)

        return self

    def codegen(self, code: IndentedBuffer):
        assert self.node.get_name() not in V.graph.removed_buffers
        code.writeline(make_cpp_buffer_allocation(self.node))


@dataclasses.dataclass
class FreeIfNotReusedLine(MemoryPlanningLine):
    node: ir.Buffer
    is_reused: bool = False

    def plan(self, state: MemoryPlanningState):
        assert not self.is_reused
        if self.node.get_name() in V.graph.removed_buffers:
            return NullLine()
        state.push(buffer_reuse_key(self.node), self)
        return self

    def codegen(self, code: IndentedBuffer):
        assert self.node.get_name() not in V.graph.removed_buffers
        if not self.is_reused:
            code.writeline(f"del {self.node.get_name()}")


@dataclasses.dataclass
class CppFreeIfNotReusedLine(FreeIfNotReusedLine):
    node: ir.Buffer
    is_reused: bool = False

    def codegen(self, code: IndentedBuffer):
        assert (self.node.get_name()) not in V.graph.removed_buffers
        if not self.is_reused:
            code.writeline(f"{self.node.get_name()}.reset();")


@dataclasses.dataclass
class ReuseLine(MemoryPlanningLine):
    node: ir.Buffer
    reused_as: ir.Buffer

    def plan(self, state: MemoryPlanningState):
        assert self.node.get_name() not in V.graph.removed_buffers
        assert self.reused_as.get_name() not in V.graph.removed_buffers
        return self

    def codegen(self, code: IndentedBuffer):
        assert self.node.get_name() not in V.graph.removed_buffers
        assert self.reused_as.get_name() not in V.graph.removed_buffers
        code.writeline(
            make_buffer_reuse(
                self.node,
                self.reused_as,
                del_func=lambda name: f"; del {name}",
                declare="",
                ending="",
                as_strided="as_strided",
            )
            + "  # reuse"
        )


@dataclasses.dataclass
class CppReuseLine(ReuseLine):
    node: ir.Buffer
    reused_as: ir.Buffer

    def codegen(self, code: IndentedBuffer):
        assert self.node.get_name() not in V.graph.removed_buffers
        assert self.reused_as.get_name() not in V.graph.removed_buffers
        code.writeline(
            make_buffer_reuse(
                self.node,
                self.reused_as,
                del_func=lambda name: f"; {name}.reset()",
                declare="auto ",
                ending=";",
                as_strided="at::as_strided",
            )
            + "  // reuse"
        )


@dataclasses.dataclass
class FreeLine(MemoryPlanningLine):
    node: ir.Buffer

    def plan(self, state: MemoryPlanningState):
        if self.node.get_name() in V.graph.removed_buffers:
            return NullLine()
        return self

    def codegen(self, code: IndentedBuffer):
        assert self.node.get_name() not in V.graph.removed_buffers
        code.writeline(f"del {self.node.get_name()}")


class NullLine(MemoryPlanningLine):
    pass


class WrapperCodeGen(CodeGen):
    """
    The outer wrapper that calls the kernels.
    """

    def __init__(self):
        super().__init__()
        self._names_iter = count()
        self.header = IndentedBuffer()
        self.prefix = IndentedBuffer()
        self.wrapper_call = IndentedBuffer()
        self.kernels = {}
        self.lines = []

        self.set_header()
        self.write_prefix()

        for name, value in V.graph.constants.items():
            # include a hash so our code cache gives different constants different files
            hashed = hashlib.sha256(repr(value).encode("utf-8")).hexdigest()
            self.header.writeline(f"{name} = None  # {hashed}")

        self.allocated = set()
        self.freed = set()

        # maps from reusing buffer to reused buffer
        self.reuses = dict()

        self.write_get_cuda_stream = functools.lru_cache(None)(
            self.write_get_cuda_stream
        )

        @functools.lru_cache(None)
        def add_import_once(line):
            self.header.writeline(line)

        self.add_import_once = add_import_once
        self._metas = {}

    def set_header(self):
        self.header.splice(
            f"""
                from ctypes import c_void_p, c_long
                import torch
                import math
                import random
                from torch import empty_strided, as_strided, device
                from {codecache.__name__} import AsyncCompile
                from torch._inductor.select_algorithm import extern_kernels

                aten = torch.ops.aten
                assert_size_stride = torch._C._dynamo.guards.assert_size_stride
                async_compile = AsyncCompile()

            """
        )

        if has_triton():
            self.header.splice(
                """
                import triton
                import triton.language as tl
                from torch._inductor.triton_ops.autotune import grid, start_graph, end_graph
                from torch._C import _cuda_getCurrentRawStream as get_cuda_stream
                """
            )

<<<<<<< HEAD
            if config.triton.convolution != "aten":
                self.header.splice(
                    """
                    from torch._inductor.triton_ops.conv_perf_model import early_config_prune
                    from torch._inductor.triton_ops.conv_perf_model import estimate_conv_time
                    from torch._inductor.triton_ops.autotune import conv_heuristics
                    """
                )
=======
        self.write_prefix()

        for name, value in V.graph.constants.items():
            # include a hash so our code cache gives different constants different files
            hashed = hashlib.sha256(repr(value).encode("utf-8")).hexdigest()
            self.header.writeline(f"{name} = None  # {hashed}")

        self.allocated = set()
        self.freed = set()

        # maps from reusing buffer to reused buffer
        self.reuses = dict()

        self.write_get_cuda_stream = functools.lru_cache(None)(
            self.write_get_cuda_stream
        )

        @functools.lru_cache(None)
        def add_import_once(line):
            self.header.writeline(line)

        self.add_import_once = add_import_once
        self._metas = {}
>>>>>>> bb90fa18

    def add_meta_once(self, meta):
        meta = repr(meta)
        if meta not in self._metas:
            var = f"meta{len(self._metas)}"
            self._metas[meta] = var
            self.header.writeline(f"{var} = {meta}")
        return self._metas[meta]

    @cache_on_self
    def get_output_refs(self):
        return [x.codegen_reference() for x in V.graph.graph_outputs]

    def write_prefix(self):
        self.prefix.splice(
            """

            async_compile.wait(globals())
            del async_compile

            def call(args):
            """
        )
        with self.prefix.indent():
            if config.triton.debug_sync_graph:
                self.prefix.writeline("torch.cuda.synchronize()")
            inp_len = len(V.graph.graph_inputs.keys())
            if inp_len != 0:
                lhs = f"{', '.join(V.graph.graph_inputs.keys())}{'' if inp_len != 1 else ','}"
                self.prefix.writeline(f"{lhs} = args")
                self.prefix.writeline("args.clear()")
            for name in V.graph.randomness_seeds:
                self.prefix.writeline(
                    f"torch.randint(2**31, size=(), dtype=torch.int64, out={name})"
                )
            V.graph.sizevars.codegen(self.prefix, V.graph.graph_inputs)

    def append_precomputed_sizes_to_prefix(self):
        with self.prefix.indent():
            V.graph.sizevars.codegen_precomputed_sizes(self.prefix)

    def write_get_cuda_stream(self, index):
        name = f"stream{index}"
        self.writeline(f"{name} = get_cuda_stream({index})")
        return name

    def next_kernel_suffix(self):
        return f"{next(self._names_iter)}"

    def write_allocate_line(self, buffer):
        self.writeline(AllocateLine(buffer))

    def get_deferred_line(self, name, layout):
        return DeferredLine(
            name, f"{name} = {layout.view.codegen_reference()}  # alias"
        )

    def codegen_allocation(self, buffer):
        name = buffer.get_name()
        if name in V.graph.removed_buffers or name in self.allocated:
            return
        self.allocated.add(name)

        if isinstance(
            buffer,
            (ir.ExternKernelAlloc, ir.MultiOutput),
        ):
            return

        layout = buffer.get_layout()
        if isinstance(layout, ir.MutationLayout):
            return
        if isinstance(layout, ir.AliasedLayout):
            assert isinstance(layout.view, ir.ReinterpretView)
            if not layout.maybe_guard_aligned():
                V.graph.unaligned_buffers.add(name)
            self.codegen_allocation(layout.view.data)
            allocation = self.get_deferred_line(name, layout)
            self.writeline(allocation)
            return

        self.write_allocate_line(buffer)

    def write_del_line(self, name):
        self.writeline(f"del {name}")

    def write_free_if_not_reused_line(self, buffer):
        self.writeline(FreeIfNotReusedLine(buffer))

    def codegen_free(self, buffer):
        name = buffer.get_name()

        # can be freed but not reused
        if isinstance(buffer, ir.InputBuffer):
            self.write_del_line(name)
            return

        if not self.can_reuse(buffer):
            return
        self.freed.add(name)

        layout = buffer.get_layout()
        if isinstance(layout, (ir.AliasedLayout, ir.MultiOutputLayout)):
            self.write_del_line(name)
            return

        self.write_free_if_not_reused_line(buffer)

    def can_reuse(self, buffer):
        name = buffer.get_name()
        if (
            name in V.graph.removed_buffers
            or name in V.graph.graph_inputs
            or name in V.graph.constants
            or name in self.freed
        ):
            return False
        return True

    def did_reuse(self, buffer, reused_buffer):
        # Check whether a given buffer was reused by a possible reuser in the wrapper codegen
        # Can be consulted from inside ir codegen, e.g. to determine whether a copy is needed
        return (
            buffer.get_name() in self.reuses
            and self.reuses[buffer.get_name()] == reused_buffer.get_name()
        )

    def write_reuse_line(self, input_buffer, output_buffer):
        self.writeline(ReuseLine(input_buffer, output_buffer))

    def codegen_inplace_reuse(self, input_buffer, output_buffer):
        assert buffer_reuse_key(input_buffer) == buffer_reuse_key(output_buffer)
        self.codegen_allocation(input_buffer)
        self.freed.add(input_buffer.get_name())
        self.allocated.add(output_buffer.get_name())
        self.reuses[output_buffer.get_name()] = input_buffer.get_name()
        self.write_reuse_line(input_buffer, output_buffer)

    def codegen_cuda_device_guard_enter(self, device_idx):
        self.lines.append(EnterCudaDeviceContextManagerLine(device_idx))

    def codegen_cuda_device_guard_exit(self):
        self.lines.append(ExitCudaDeviceContextManagerLine())

    def generate_return(self, output_refs):
        if output_refs:
            self.wrapper_call.writeline("return (" + ", ".join(output_refs) + ", )")
        else:
            self.wrapper_call.writeline("return ()")

    def generate_end(self, result):
        return

    def generate_extern_kernel_out(
        self, output_view, codegen_reference, args, kernel, cpp_kernel
    ):
        if output_view:
            args.append(f"out={output_view.codegen_reference()}")
        else:
            args.append(f"out={codegen_reference}")
        self.writeline(f"{kernel}({', '.join(args)})")

    @dynamo_timed
    def generate(self):
        result = IndentedBuffer()
        result.splice(self.header)

        out_names = V.graph.get_output_names()
        with contextlib.ExitStack() as stack:
            stack.enter_context(self.wrapper_call.indent())
            if config.profiler_mark_wrapper_call:
                self.wrapper_call.writeline(
                    "from torch.profiler import record_function"
                )
                self.wrapper_call.writeline(
                    "with record_function('inductor_wrapper_call'):"
                )
                stack.enter_context(self.wrapper_call.indent())
            if config.profile_bandwidth:
                self.wrapper_call.writeline("start_graph()")

            while (
                self.lines
                and isinstance(self.lines[-1], MemoryPlanningLine)
                and self.lines[-1].node.name not in out_names
            ):
                # these lines will be pointless
                self.lines.pop()

            # codegen allocations in two passes
            planning_state = MemoryPlanningState()
            for i in range(len(self.lines)):
                if isinstance(self.lines[i], MemoryPlanningLine):
                    self.lines[i] = self.lines[i].plan(planning_state)

            device_cm_stack = contextlib.ExitStack()
            for line in self.lines:
                if isinstance(line, MemoryPlanningLine):
                    line.codegen(self.wrapper_call)
                elif isinstance(line, EnterCudaDeviceContextManagerLine):
                    line.codegen(self.wrapper_call)
                    device_cm_stack.enter_context(self.wrapper_call.indent())
                    self.wrapper_call.writeline(
                        f"torch.cuda.set_device({line.device_idx}) # no-op to ensure context"
                    )
                elif isinstance(line, ExitCudaDeviceContextManagerLine):
                    device_cm_stack.close()
                else:
                    self.wrapper_call.writeline(line)

            output_refs = self.get_output_refs()
            if config.triton.debug_sync_graph:
                self.wrapper_call.writeline("torch.cuda.synchronize()")

            if config.profile_bandwidth:
                self.wrapper_call.writeline("end_graph()")

            self.generate_return(output_refs)

        self.append_precomputed_sizes_to_prefix()
        result.splice(self.prefix)

        with result.indent():
            result.splice(self.wrapper_call)

        self.generate_end(result)

        self.add_benchmark_harness(result)

        return result.getvalue()

    def add_benchmark_harness(self, output):
        """
        Append a benchmark harness to generated code for debugging
        """
        if not config.benchmark_harness:
            return

        def add_fake_input(name, shape, stride, device, dtype):
            output.writeline(
                f"{name} = rand_strided("
                f"{V.graph.sizevars.codegen_benchmark_shape_tuple(shape)}, "
                f"{V.graph.sizevars.codegen_benchmark_shape_tuple(stride)}, "
                f"device='{device}', dtype={dtype})"
            )

        def add_expr_input(name, val):
            output.writeline(f"{name} = {val}")

        output.writelines(["", "", 'if __name__ == "__main__":'])
        with output.indent():
            output.splice(
                """
                from torch._dynamo.testing import rand_strided
                from torch._inductor.utils import print_performance
                """,
                strip=True,
            )

            for name, value in V.graph.constants.items():
                add_fake_input(
                    name, value.size(), value.stride(), value.device, value.dtype
                )

            for name, value in V.graph.graph_inputs.items():
                if isinstance(value, sympy.Expr):  # Don't need to add symbolic
                    add_expr_input(name, V.graph.sizevars.size_hint(value))
                else:
                    shape = [V.graph.sizevars.size_hint(x) for x in value.get_size()]
                    stride = [V.graph.sizevars.size_hint(x) for x in value.get_stride()]
                    add_fake_input(
                        name, shape, stride, value.get_device(), value.get_dtype()
                    )

            output.writeline(
                f"print_performance(lambda: call([{', '.join(V.graph.graph_inputs.keys())}]))"
            )

    def define_kernel(self, name: str, kernel: str, kernel_path: str = None):
        kernel_path_comment = f"# kernel path: {kernel_path}\n" if kernel_path else ""
        self.header.splice(f"\n\n{kernel_path_comment}{name} = {kernel}")

    def load_kernel(self, name: str = None, kernel: str = None, arg_types: List = None):
        return

    def wrap_kernel_call(self, name, call_args):
        return "{}({})".format(name, ", ".join(call_args))

    def generate_kernel_call(self, name, call_args):
        self.writeline(
            self.wrap_kernel_call(name, call_args),
        )

    def call_kernel(self, name: str, kernel: Kernel):
        tmp = IndentedBuffer()
        kernel.call_kernel(self, tmp, name)
        for line in tmp.getvalue().split("\n"):
            line = line.strip()
            if line:
                self.writeline(line)

    def writeline(self, line):
        self.lines.append(line)


class CppWrapperCodeGen(WrapperCodeGen):
    """
    The outer wrapper that calls the kernels.
    """

    call_func_id = count()
    decl_str = None

    def __init__(self):
        self._call_func_id = next(CppWrapperCodeGen.call_func_id)
        super().__init__()

    @cache_on_self
    def get_output_refs(self):
        def has_cpp_codegen_func(x):
            return hasattr(x, "cpp_wrapper_codegen_reference") and callable(
                x.cpp_wrapper_codegen_reference
            )

        return [
            x.cpp_wrapper_codegen_reference()
            if has_cpp_codegen_func(x)
            else x.codegen_reference()
            for x in V.graph.graph_outputs
        ]

    def write_prefix_header(self):
        self.prefix.splice(
            """
            async_compile.wait(globals())
            del async_compile
            from torch.utils.cpp_extension import load_inline
            wrapper = (
            '''
            #include <dlfcn.h>
            #include <assert.h>

            template <typename KernelFunc>
            KernelFunc load_cpp_kernel(const char* so_filename) {
                KernelFunc kernel_cpp;
                auto kernel_cpp_lib = dlopen(so_filename, RTLD_NOW);
                assert(kernel_cpp_lib != nullptr);
                *(void **) (&kernel_cpp) = dlsym(kernel_cpp_lib, "kernel");
                return kernel_cpp;
            }

            """
        )

    def call_func_name(self):
        return f"call_{self._call_func_id}"

    def write_prefix(self):
        self.write_prefix_header()

        inputs_len = len(V.graph.graph_inputs.keys())
        output_refs = self.get_output_refs()
        if output_refs:
            if len(output_refs) == 1:
                output_types = "at::Tensor"
            else:
                output_types = "std::vector<at::Tensor>"
        else:
            output_types = "void"

        inputs_types = "std::vector<at::Tensor>"

        CppWrapperCodeGen.decl_str = (
            f"{output_types} {self.call_func_name()}({inputs_types} args)"
        )
        self.prefix.splice(f"{CppWrapperCodeGen.decl_str} {{")
        with self.wrapper_call.indent():
            if inputs_len != 0:
                inputs_keys_str = ", ".join(V.graph.graph_inputs.keys())
                self.wrapper_call.writeline(f"at::Tensor {inputs_keys_str};")
                for idx, input_key in enumerate(V.graph.graph_inputs.keys()):
                    self.wrapper_call.writeline(f"{input_key} = args[{idx}];")

            for name in V.graph.randomness_seeds:
                self.wrapper_call.writeline(f"at::Tensor {name};")
                self.wrapper_call.writeline(
                    f"{name} = at::randint(std::pow(2, 31), {{}}, at::ScalarType::Long);"
                )
            V.graph.sizevars.codegen(self.wrapper_call, V.graph.graph_inputs)

    def write_allocate_line(self, buffer):
        self.writeline(CppAllocateLine(buffer))

    def write_del_line(self, name):
        self.writeline(f"{name}.reset();")
        return

    def write_free_if_not_reused_line(self, buffer):
        self.writeline(CppFreeIfNotReusedLine(buffer))
        return

    def write_reuse_line(self, input_buffer, output_buffer):
        self.writeline(CppReuseLine(input_buffer, output_buffer))

    def get_deferred_line(self, name, layout):
        return DeferredLine(
            name, f"auto {name} = {layout.view.codegen_reference()};  // alias"
        )

    def get_kernel_path(self, code):
        from ..codecache import pick_vec_isa

        picked_vec_isa = pick_vec_isa()
        ext = "so"
        extra = code_hash(repr(cpp_compile_command("i", "o", vec_isa=picked_vec_isa)))
        # \n is required to match with the CodeCache behavior
        #  For reductions, the code string gotten from code.getvalue() will use backslash '\'
        # at the end of lines for readability purpose:
        #       #pragma omp declare reduction(xxx :\
        #                       omp_out.value = xxx,\
        # While the code string loaded during the execution will escape the backslash '\':
        #       #pragma omp declare reduction(xxx :                omp_out.value = xxx,
        # Use code.getrawvalue() here to escape the backslash to
        # make sure the same code string is used during compilation and execution,
        # so that the hash value is the same.
        source_code = "\n" + code.getrawvalue()
        _, _, kernel_path = get_code_path(source_code, ext, extra)
        return kernel_path

    def load_kernel(self, name: str = None, kernel: str = None, arg_types: List = None):
        kernel_path = self.get_kernel_path(kernel)
        self.writeline(
            f'static auto {name} = load_cpp_kernel<void (*)({arg_types})>("{kernel_path}");'
        )

    def wrap_kernel_call(self, name, call_args):
        return "{}({});".format(name, ", ".join(call_args))

    def return_end_str(self):
        return "\n}\n'''\n)"

    def generate_return(self, output_refs):
        if output_refs:
            if len(output_refs) == 1:
                self.wrapper_call.writeline(
                    f"return {output_refs[0]};{self.return_end_str()}"
                )
            else:
                self.wrapper_call.writeline(
                    "return std::vector<at::Tensor>({"
                    + ", ".join(output_refs)
                    + "});"
                    + self.return_end_str()
                )
        else:
            self.wrapper_call.writeline(f"return;{self.return_end_str()}")

    def generate_end(self, result):
        shared = codecache.get_shared()
        warning_all_flag = codecache.get_warning_all_flag()
        cpp_flags = codecache.cpp_flags()
        ipaths, lpaths, libs, macros = codecache.get_include_and_linking_paths()
        optimization_flags = codecache.optimization_flags()
        use_custom_generated_macros = codecache.use_custom_generated_macros()

        extra_cflags = f"{cpp_flags} {optimization_flags} {warning_all_flag} {macros} {use_custom_generated_macros}"
        extra_ldflags = f"{shared} {lpaths} {libs}"
        extra_include_paths = f"{ipaths}"

        # get the hash of the wrapper code to name the extension
        wrapper_call_hash = codecache.code_hash(self.wrapper_call.getvalue())
        result.splice(
            f"""
            module = load_inline(
                name='inline_extension_{wrapper_call_hash}',
                cpp_sources=[wrapper],
                functions=['call_{self._call_func_id}'],
                extra_cflags=['{extra_cflags}'],
                extra_ldflags=['{extra_ldflags}'],
                extra_include_paths=['{extra_include_paths}'])
            """
        )
        # Wrap the func to support setting result._boxed_call = True
        result.splice(
            f"""
            def _wrap_func(f):
                def g(args):
                    return f(args)
                return g
            call = _wrap_func(module.call_{self._call_func_id})
            """
        )

    def generate_extern_kernel_out(
        self, output_view, codegen_reference, args, kernel, cpp_kernel
    ):
        if output_view:
            output_as_strided = f"{output_view.codegen_reference()}"
            output_name = f"{output_view.get_name()}_as_strided"
            self.writeline(f"auto {output_name} = {output_as_strided};")

            args.insert(0, output_name)
        else:
            args.insert(0, f"{codegen_reference}")
        self.writeline(f"{cpp_kernel}({', '.join(args)});")


class CppAotWrapperCodeGen(CppWrapperCodeGen):
    """
    The AOT-version outer wrapper that calls the kernels in C++
    """

    def set_header(self):
        return

    def write_prefix_header(self):
        return

    def call_func_name(self):
        return "aot_inductor_entry"

    def define_kernel(self, name: str, kernel: str):
        self.header.splice(f"\n{kernel}\n")

    def load_kernel(self, name: str = None, kernel: str = None, arg_types: List = None):
        return

    def wrap_kernel_call(self, name, call_args):
        return f"{name}({', '.join(call_args)});"

    def return_end_str(self):
        return "\n}"

    def generate_end(self, result):
        return

    def add_benchmark_harness(self, output):
        return<|MERGE_RESOLUTION|>--- conflicted
+++ resolved
@@ -322,41 +322,6 @@
                 from torch._C import _cuda_getCurrentRawStream as get_cuda_stream
                 """
             )
-
-<<<<<<< HEAD
-            if config.triton.convolution != "aten":
-                self.header.splice(
-                    """
-                    from torch._inductor.triton_ops.conv_perf_model import early_config_prune
-                    from torch._inductor.triton_ops.conv_perf_model import estimate_conv_time
-                    from torch._inductor.triton_ops.autotune import conv_heuristics
-                    """
-                )
-=======
-        self.write_prefix()
-
-        for name, value in V.graph.constants.items():
-            # include a hash so our code cache gives different constants different files
-            hashed = hashlib.sha256(repr(value).encode("utf-8")).hexdigest()
-            self.header.writeline(f"{name} = None  # {hashed}")
-
-        self.allocated = set()
-        self.freed = set()
-
-        # maps from reusing buffer to reused buffer
-        self.reuses = dict()
-
-        self.write_get_cuda_stream = functools.lru_cache(None)(
-            self.write_get_cuda_stream
-        )
-
-        @functools.lru_cache(None)
-        def add_import_once(line):
-            self.header.writeline(line)
-
-        self.add_import_once = add_import_once
-        self._metas = {}
->>>>>>> bb90fa18
 
     def add_meta_once(self, meta):
         meta = repr(meta)
