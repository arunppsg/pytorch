--- conflicted
+++ resolved
@@ -618,34 +618,17 @@
   // we can ensure an overall lock ordering of GIL -> device_lock ->
   // to_free_frames_mutex because ::gather is called outside of the device lock.
   std::vector<Frame> frames;
-<<<<<<< HEAD
   std::vector<void*> cpp_frames;
   std::vector<jit::StackEntry> script_frames;
-=======
-  // Empty if cpp traces weren't enabled
-  std::string cpp_frames;
->>>>>>> 61fa43a1
 
   ~StackContext() {
     std::lock_guard lock(to_free_frames_mutex);
     to_free_frames.insert(to_free_frames.end(), frames.begin(), frames.end());
   }
-<<<<<<< HEAD
   static std::shared_ptr<StackContext> _gather(
       bool python,
       bool script,
       bool cpp) {
-=======
-  static std::shared_ptr<StackContext> _gather() {
-    py::gil_scoped_acquire acquire;
-    {
-      std::lock_guard lock(to_free_frames_mutex);
-      for (Frame f : to_free_frames) {
-        Py_XDECREF(f.code);
-      }
-      to_free_frames.clear();
-    }
->>>>>>> 61fa43a1
     auto r = std::make_shared<StackContext>();
     if (python) {
       py::gil_scoped_acquire acquire;
