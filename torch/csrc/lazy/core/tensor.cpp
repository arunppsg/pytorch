#include <torch/csrc/lazy/core/config.h>
#include <torch/csrc/lazy/core/tensor.h>

#include <c10/util/irange.h>
#include <torch/csrc/lazy/core/helpers.h>
#include <torch/csrc/lazy/core/ir_builder.h>
#include <torch/csrc/lazy/core/ir_dump_util.h>
#include <torch/csrc/lazy/core/lazy_graph_executor.h>
#include <torch/csrc/lazy/core/metrics.h>
#include <torch/csrc/lazy/core/tensor_impl.h>
#include <torch/csrc/lazy/core/tensor_util.h>

#include <ATen/FunctionalTensorWrapper.h>

namespace torch {
namespace lazy {
namespace {
LazyTensorPtr GetOrCreateLtcTensor(
    const at::Tensor& tensor,
    const BackendDevice& device) {
  if (!tensor.defined()) {
    return torch::lazy::LazyTensorPtr();
  }
  auto lazy_tensor = TryGetLtcTensor(tensor);
  return lazy_tensor ? lazy_tensor : LazyTensor::Create(tensor, device);
}
} // namespace

LazyTensor::Data::~Data() {
  LazyGraphExecutor::Get()->UnregisterTensor(this);
}

LazyTensorPtr LazyTensor::Create(
    const at::Tensor& tensor,
    const BackendDevice& device) {
  TORCH_CHECK(tensor.device().type() != at::kLazy);
  LazyTensorPtr lazy_tensor =
      c10::make_intrusive<LazyTensor>(LazyTensor(tensor, device));
  LazyGraphExecutor::Get()->RegisterTensor(lazy_tensor->data_ptr());
  return lazy_tensor;
}

LazyTensorPtr LazyTensor::Create(Value ir_value, const BackendDevice& device) {
  LazyTensorPtr lazy_tensor =
      c10::make_intrusive<LazyTensor>(LazyTensor(std::move(ir_value), device));
  LazyGraphExecutor::Get()->RegisterTensor(lazy_tensor->data_ptr());
  return lazy_tensor;
}

LazyTensorPtr LazyTensor::Create(BackendDataPtr handle) {
  LazyTensorPtr lazy_tensor =
      c10::make_intrusive<LazyTensor>(LazyTensor(std::move(handle)));
  LazyGraphExecutor::Get()->RegisterTensor(lazy_tensor->data_ptr());
  return lazy_tensor;
}

LazyTensorPtr LazyTensor::Create(std::shared_ptr<Data> data) {
  return c10::make_intrusive<LazyTensor>(LazyTensor(std::move(data)));
}

LazyTensor::LazyTensor(const at::Tensor& tensor, const BackendDevice& device)
    : LazyTensor(std::make_shared<Data>(tensor, device)) {}

LazyTensor::LazyTensor(BackendDataPtr handle)
    : LazyTensor(std::make_shared<Data>(handle, handle->device())) {}

LazyTensor::LazyTensor(Value ir_value, const BackendDevice& device)
    : LazyTensor(std::make_shared<Data>(std::move(ir_value), device)) {
  TryLimitGraphSize();
}

<<<<<<< HEAD
LazyTensor::LazyTensor(
    std::shared_ptr<LazyView> view,
    const BackendDevice& device)
    : LazyTensor(std::make_shared<Data>(std::move(view), device)) {}

LazyTensor::LazyTensor(std::shared_ptr<Data> data)
    : data_(std::move(data)),
      storage_(c10::Storage(
          {},
          0,
          c10::DataPtr(nullptr, backendDeviceToAtenDevice(data_->device)))) {}
=======
LazyTensor::LazyTensor(std::shared_ptr<Data> data) : data_(std::move(data)) {}
>>>>>>> 75dbe379

LazyTensor::Data* LazyTensor::data() const {
  TORCH_CHECK(data_ != nullptr, "Trying to access a null cursor");
  return data_.get();
}

int64_t LazyTensor::size(int64_t dim) const {
  auto tensor_shape = shape();
  int rank = tensor_shape.Get().dim();
  int dim_index = GetCanonicalDimensionIndex(dim, rank);
  return tensor_shape.Get().size(dim_index);
}

at::ScalarType LazyTensor::dtype() const {
  return shape().Get().scalar_type();
}

MaybeRef<Shape> LazyTensor::shape() const {
  if (data()->handle != nullptr) {
    return Shape(data()->handle->shape());
  }
  if (data()->ir_value) {
    // TODO(whc) remove shape from LazyTensor API too!
    return data()->ir_value.shape();
  }
  TORCH_CHECK(data()->tensor_data);
  return Shape(
      data()->tensor_data->scalar_type(),
      ToI64Vector(data()->tensor_data->sizes()));
}

const BackendDevice& LazyTensor::GetDevice() const {
  return data()->device;
}

int64_t LazyTensor::GetUniqueId() const {
  return data()->unique_id;
}

BackendDataPtr LazyTensor::GetDataHandle() {
  BackendDataPtr handle = CurrentDataHandle();
  if (handle != nullptr) {
    TORCH_CHECK(
        handle->HasValue(),
        "Trying to access data while an async operation is in flight: ",
        handle->shape().to_string());
    return handle;
  }

  if (data()->ir_value) {
    ApplyPendingGraph();
  } else {
    TORCH_CHECK(data()->tensor_data);
    data()->handle = TensorToDataHandle(*data()->tensor_data, GetDevice());
  }

  return data()->handle;
}

BackendDataPtr LazyTensor::CurrentDataHandle() const {
  return data()->handle;
}

void LazyTensor::SetDataHandle(BackendDataPtr handle) {
  SetDataHandle(std::move(handle), /*sync=*/true);
}

void LazyTensor::SetDataHandle(BackendDataPtr handle, bool sync) {
  data()->handle = std::move(handle);
  // Assigning a device data should always clear the IR node, to allow graph
  // trimming.
  AssignIrValue(Value());
  if (sync) {
    data()->tensor_data = c10::nullopt;
  }
}

void LazyTensor::SetIrValue(Value ir_value) {
  data()->handle = nullptr;
  data()->tensor_data = c10::nullopt;
  AssignIrValue(std::move(ir_value));
  TryLimitGraphSize();
}

void LazyTensor::SetInPlaceIrValue(Value ir_value) {
  auto tensor_shape = shape();
  if (tensor_shape.Get().scalar_type() != ir_value.shape().scalar_type()) {
    ir_value =
        MakeCast(ir_value, tensor_shape.Get().scalar_type(), c10::nullopt);
  }
  SetIrValue(std::move(ir_value));
}

void LazyTensor::AssignIrValue(Value ir_value) const {
  data()->ir_value = std::move(ir_value);
  data()->generation += 1;
}

void LazyTensor::TryLimitGraphSize() {
  if (data()->ir_value &&
      LazyGraphExecutor::Get()->IncTrimCounter() %
              FLAGS_torch_lazy_trim_graph_check_frequency ==
          0) {
    size_t graph_size = Util::GetGraphSize({data()->ir_value.node.get()});
    if (graph_size > FLAGS_torch_lazy_trim_graph_size) {
      TORCH_LAZY_COUNTER("TrimIrGraph", 1);
      ApplyPendingGraph();
    }
  }
}

Value LazyTensor::GetIrValue() const {
  Value ir_value = CurrentIrValue();
  if (ir_value) {
    return ir_value;
  }
  BackendDataPtr handle = CurrentDataHandle();
  if (handle != nullptr) {
    // In case of tensor node, we do not clear the data when we set the IR
    // node. This because we want further calls to GetIrValue() to fetch the
    // same IR node, and not create new ones (even though the lowering context
    // will still collapse them all into a single parameter op). So the call
    // which wants the data will still find it, w/out having to fetch it via
    // a computation client from-server call.
    AssignIrValue(CreateTensorNode(handle, /*read_only=*/false));
    return data()->ir_value;
  }
  c10::optional<at::Tensor> tensor_data = CurrentTensorData();
  TORCH_CHECK(tensor_data);
  AssignIrValue(GetIrValueForTensor(*tensor_data, GetDevice()));
  return data()->ir_value;
}

Value LazyTensor::CurrentIrValue() const {
  return data()->ir_value;
}

void LazyTensor::SetTensorData(at::Tensor tensor_data) {
  data()->tensor_data = std::move(tensor_data);
}

c10::optional<at::Tensor> LazyTensor::CurrentTensorData() const {
  return data()->tensor_data;
}

Value LazyTensor::GetIrValueForTensor(
    const at::Tensor& tensor,
    const BackendDevice& device) const {
  BackendDataPtr data;
  bool read_only = false;
  if (tensor.dim() == 0 && tensor.numel() == 1) {
    at::Scalar value = tensor.item();
    if (IsSpecialScalar(value)) {
      return MakeScalar(value, tensor.scalar_type());
    }
    data = LazyGraphExecutor::Get()->GetDeviceData(tensor.cpu(), device);
    read_only = true;
  } else {
    TORCH_LAZY_TIMED("IrValueTensorToDataHandle");
    data = TensorToDataHandle(tensor, device);
  }
  return CreateTensorNode(std::move(data), read_only);
}

<<<<<<< HEAD
std::tuple<Value, bool> LazyTensor::GetViewUpdate(
    const std::shared_ptr<LazyView>& view) const {
  auto value_with_update = view->GetViewIrNode();
  if (std::get<1>(value_with_update)) {
    data()->handle = nullptr;
    data()->tensor_data = c10::nullopt;
  }
  return value_with_update;
}

std::shared_ptr<LazyView> LazyTensor::UpdateView(
    std::shared_ptr<LazyView> view,
    Value ir_value) const {
  if (ir_value.shape().sizes() != view->shape().sizes()) {
    TORCH_CHECK(ir_value.shape().numel() == view->shape().numel());

    ViewInfo view_info(
        ViewInfo::Type::kReshape, ir_value.shape(), view->shape());
    view = view->CreateSubView(view_info.shape, view_info);
  }
  view->Update(std::move(ir_value));
  return view;
}

void LazyTensor::SetSubView(ViewInfo view_info) const {
  data()->view = data()->view->CreateSubView(view_info.shape, view_info);
  data()->generation += 1;
}

void LazyTensor::ModifyCurrentView(ViewInfo view_info) const {
  if (data()->view != nullptr) {
    SetSubView(view_info);
    return;
  }
  // This node is not a view. Since this function is meant to modify a view
  // in place, we need to turn this existing tensor into a view.
  Value ir_value = GetIrValue();
  std::shared_ptr<Alias> alias = std::make_shared<Alias>(ir_value);
  data()->view = std::make_shared<LazyView>(view_info.shape, alias, view_info);
  AssignIrValue(Value());
}

std::shared_ptr<LazyView> LazyTensor::CreateView(ViewInfo view_info) const {
  if (data()->view != nullptr) {
    return data()->view->CreateSubView(view_info.shape, view_info);
  }
  // This node is not a view, and creating a view forks the current node into
  // becoming one itself. This means creating an alias with the current IR
  // Node, and using the same alias for the created IR Node.
  Value ir_value = GetIrValue();
  std::shared_ptr<Alias> alias = std::make_shared<Alias>(ir_value);
  ViewInfo this_view_info(
      ViewInfo::Type::kNoOp, ir_value.shape(), ir_value.shape());
  data()->view = std::make_shared<LazyView>(
      ir_value.shape(), alias, std::move(this_view_info));
  AssignIrValue(Value());
  return std::make_shared<LazyView>(view_info.shape, alias, view_info);
}

LazyTensorPtr LazyTensor::CreateViewTensor(ViewInfo view_info) const {
  auto new_tensor = Create(CreateView(std::move(view_info)), GetDevice());
  new_tensor->storage_ = Storage();
  return new_tensor;
}

=======
>>>>>>> 75dbe379
at::Tensor LazyTensor::ToTensor(bool detached) {
  at::Tensor tensor;
  c10::optional<at::Tensor> tensor_data = CurrentTensorData();
  if (!tensor_data) {
    LazyGraphExecutor::Get()->DeviceBarrier(GetDevice());
    // The GetDataHandle() call will trigger an ApplyPendingGraph() if an IR
    // Node is available on the tensor.
    std::vector<at::Tensor> tensors =
        DataHandlesToTensors({GetDataHandle()}, dtype());
    tensor = std::move(tensors.front());
    if (!detached) {
      SetTensorData(tensor);
    }
  } else {
    tensor = *tensor_data;
    if (detached) {
      if (data()->ir_value || data()->handle != nullptr) {
        // If we have other authoritive sources, just drop our reference and
        // transfer it to the caller.
        data()->tensor_data = c10::nullopt;
      } else {
        // Otherwise we need to make a copy to prevent the caller changing our
        // version.
        tensor = CopyTensor(tensor);
      }
    }
  }
  return tensor;
}

void LazyTensor::ShallowCopyTo(LazyTensorPtr dest) const {
  dest->SetIrValue(GetIrValue());
}

void LazyTensor::SetTensor(at::Tensor tensor) {
  SetTensorData(tensor);
  data()->handle = nullptr;
  AssignIrValue(Value());
}

void LazyTensor::UpdateFromTensor(at::Tensor tensor, bool sync) {
  if (sync) {
    at::Tensor typed_tensor = CopyTensor(tensor, dtype(), /*copy=*/false);
    SetIrValue(GetIrValueForTensor(typed_tensor, GetDevice()));
  } else {
    SetTensorData(tensor);
    data()->handle = nullptr;
    AssignIrValue(Value());
  }
}

void LazyTensor::UpdateFromTensorOut(at::Tensor tensor) {
  UpdateFromTensor(std::move(tensor), /*sync=*/false);
}

void LazyTensor::UpdateFromTensorOut(const LazyTensorPtr& tensor) {
  SetIrValue(tensor->GetIrValue());
}

Value LazyTensor::CreateTensorNode(BackendDataPtr data, bool read_only) const {
  data->SetInfo(std::make_shared<LazyGraphExecutor::DeviceDataInfo>(
      GetUniqueId(), read_only));
  return MakeDeviceData(std::move(data));
}

std::vector<LazyTensorPtr> LazyTensor::MakeOutputTensors(NodePtr node) const {
  std::vector<LazyTensorPtr> tensors;
  tensors.reserve(node->num_outputs());
  for (const auto i : c10::irange(node->num_outputs())) {
    tensors.push_back(Create(Value(node, i), GetDevice()));
  }
  return tensors;
}

LazyTensorPtr LazyTensor::CopyTensorToDevice(const BackendDevice& device) {
  // TODO: This can be optimized.
  return Create(ToTensor(/*detached=*/true), device);
}

void LazyTensor::ApplyPendingGraph() {
  LazyGraphExecutor::Get()->DeviceBarrier(GetDevice());
  // This method is called to ensure that the tensor data is available on
  // device, so that a call to CurrentDataHandle() returns a valid pointer.
  if (CurrentDataHandle() == nullptr) {
    std::vector<LazyTensorPtr> tensors(
        {c10::make_intrusive<LazyTensor>(LazyTensor(*this))});
    LazyGraphExecutor::Get()->SyncTensorsGraph(
        &tensors,
        {},
        /*wait=*/true,
        /*sync_ltc_data=*/false);
  }
}

int64_t LazyTensor::GetNextTensorId() {
  static std::atomic<int64_t>* id_generator = new std::atomic<int64_t>(1);
  return id_generator->fetch_add(1);
}

torch::lazy::Value GetTensorList(at::ITensorListRef tensors) {
  std::vector<Value> values;
  for (const auto& t : tensors) {
    auto* impl = dynamic_cast<LTCTensorImpl*>(t.unsafeGetTensorImpl());
    TORCH_INTERNAL_ASSERT(
        impl,
        "GetTensorList only supports lists of valid tensors, but optional support could be added");
    values.push_back(impl->tensor()->GetIrValue());
  }

  return torch::lazy::Value(torch::lazy::MakeTensorList(std::move(values)));
}

LazyTensorPtr TryGetLtcTensor(const at::Tensor& tensor) {
  auto* impl = dynamic_cast<LTCTensorImpl*>(
      maybe_unwrap_functional(tensor).unsafeGetTensorImpl());
  if (impl == nullptr) {
    // return c10::make_intrusive<LazyTensor>();
    return LazyTensorPtr();
  }
  return impl->tensor();
}

LazyTensorPtr GetLtcTensor(const at::Tensor& tensor) {
  auto lazy_tensor = TryGetLtcTensor(tensor);
  CHECK(lazy_tensor) << "Input tensor is not a lazy tensor: "
                     << tensor.toString();
  return lazy_tensor;
}

std::vector<LazyTensorPtr> GetLtcTensors(c10::ArrayRef<at::Tensor> tensors) {
  std::vector<LazyTensorPtr> ltc_tensors;
  ltc_tensors.reserve(tensors.size());
  for (const auto& tensor : tensors) {
    ltc_tensors.push_back(TryGetLtcTensor(tensor));
  }
  return ltc_tensors;
}

LazyTensorPtr GetOrCreateLtcTensor(
    const c10::optional<at::Tensor>& tensor,
    const BackendDevice& device) {
  return GetOrCreateLtcTensor(tensor.value_or(at::Tensor()), device);
}

LazyTensorPtr GetLtcTensorOrCreateForWrappedNumber(
    const at::Tensor& tensor,
    const BackendDevice& device) {
  // TODO: There are places in core where a scalar is wrapped but not marked as
  // wrapped.
  return (tensor.unsafeGetTensorImpl()->is_wrapped_number() ||
          (tensor.dim() == 0 && tensor.numel() == 1))
      ? GetOrCreateLtcTensor(tensor, device)
      : GetLtcTensor(tensor);
}

at::Tensor CreateAtenFromLtcTensor(const LazyTensorPtr& ltc_tensor) {
  return ltc_tensor ? at::Tensor(c10::make_intrusive<LTCTensorImpl>(ltc_tensor))
                    : at::Tensor();
}

at::Tensor CreateAtenFromLtcTensor(LazyTensor&& ltc_tensor) {
  return at::Tensor(c10::make_intrusive<LTCTensorImpl>(std::move(ltc_tensor)));
}

at::Tensor to_lazy_tensor(
    const at::Tensor& self,
    const c10::TensorOptions& options,
    at::Device device,
    bool non_blocking,
    bool functionalize_output) {
  TORCH_INTERNAL_ASSERT(self.device().type() != c10::kLazy);
  TORCH_INTERNAL_ASSERT(device.type() == c10::kLazy);

  auto eager_tensor =
      self.to(options, /*non_blocking=*/non_blocking, /*copy=*/true);
  auto lazy_self = torch::lazy::GetOrCreateLtcTensor(
      eager_tensor, torch::lazy::atenDeviceToBackendDevice(device));
  auto out = torch::lazy::CreateAtenFromLtcTensor(lazy_self);
  if (functionalize_output) {
    // See Note [Lazy Tensor Functionalization]
    return at::functionalization::impl::to_functional_tensor(out);
  } else {
    return out;
  }
}

} // namespace lazy
} // namespace torch<|MERGE_RESOLUTION|>--- conflicted
+++ resolved
@@ -69,21 +69,7 @@
   TryLimitGraphSize();
 }
 
-<<<<<<< HEAD
-LazyTensor::LazyTensor(
-    std::shared_ptr<LazyView> view,
-    const BackendDevice& device)
-    : LazyTensor(std::make_shared<Data>(std::move(view), device)) {}
-
-LazyTensor::LazyTensor(std::shared_ptr<Data> data)
-    : data_(std::move(data)),
-      storage_(c10::Storage(
-          {},
-          0,
-          c10::DataPtr(nullptr, backendDeviceToAtenDevice(data_->device)))) {}
-=======
 LazyTensor::LazyTensor(std::shared_ptr<Data> data) : data_(std::move(data)) {}
->>>>>>> 75dbe379
 
 LazyTensor::Data* LazyTensor::data() const {
   TORCH_CHECK(data_ != nullptr, "Trying to access a null cursor");
@@ -248,74 +234,6 @@
   return CreateTensorNode(std::move(data), read_only);
 }
 
-<<<<<<< HEAD
-std::tuple<Value, bool> LazyTensor::GetViewUpdate(
-    const std::shared_ptr<LazyView>& view) const {
-  auto value_with_update = view->GetViewIrNode();
-  if (std::get<1>(value_with_update)) {
-    data()->handle = nullptr;
-    data()->tensor_data = c10::nullopt;
-  }
-  return value_with_update;
-}
-
-std::shared_ptr<LazyView> LazyTensor::UpdateView(
-    std::shared_ptr<LazyView> view,
-    Value ir_value) const {
-  if (ir_value.shape().sizes() != view->shape().sizes()) {
-    TORCH_CHECK(ir_value.shape().numel() == view->shape().numel());
-
-    ViewInfo view_info(
-        ViewInfo::Type::kReshape, ir_value.shape(), view->shape());
-    view = view->CreateSubView(view_info.shape, view_info);
-  }
-  view->Update(std::move(ir_value));
-  return view;
-}
-
-void LazyTensor::SetSubView(ViewInfo view_info) const {
-  data()->view = data()->view->CreateSubView(view_info.shape, view_info);
-  data()->generation += 1;
-}
-
-void LazyTensor::ModifyCurrentView(ViewInfo view_info) const {
-  if (data()->view != nullptr) {
-    SetSubView(view_info);
-    return;
-  }
-  // This node is not a view. Since this function is meant to modify a view
-  // in place, we need to turn this existing tensor into a view.
-  Value ir_value = GetIrValue();
-  std::shared_ptr<Alias> alias = std::make_shared<Alias>(ir_value);
-  data()->view = std::make_shared<LazyView>(view_info.shape, alias, view_info);
-  AssignIrValue(Value());
-}
-
-std::shared_ptr<LazyView> LazyTensor::CreateView(ViewInfo view_info) const {
-  if (data()->view != nullptr) {
-    return data()->view->CreateSubView(view_info.shape, view_info);
-  }
-  // This node is not a view, and creating a view forks the current node into
-  // becoming one itself. This means creating an alias with the current IR
-  // Node, and using the same alias for the created IR Node.
-  Value ir_value = GetIrValue();
-  std::shared_ptr<Alias> alias = std::make_shared<Alias>(ir_value);
-  ViewInfo this_view_info(
-      ViewInfo::Type::kNoOp, ir_value.shape(), ir_value.shape());
-  data()->view = std::make_shared<LazyView>(
-      ir_value.shape(), alias, std::move(this_view_info));
-  AssignIrValue(Value());
-  return std::make_shared<LazyView>(view_info.shape, alias, view_info);
-}
-
-LazyTensorPtr LazyTensor::CreateViewTensor(ViewInfo view_info) const {
-  auto new_tensor = Create(CreateView(std::move(view_info)), GetDevice());
-  new_tensor->storage_ = Storage();
-  return new_tensor;
-}
-
-=======
->>>>>>> 75dbe379
 at::Tensor LazyTensor::ToTensor(bool detached) {
   at::Tensor tensor;
   c10::optional<at::Tensor> tensor_data = CurrentTensorData();
