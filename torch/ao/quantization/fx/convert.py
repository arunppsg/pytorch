from typing import Any, Dict, List, Optional, Set, Tuple, Union, Type, Callable
from torch.ao.quantization.quant_type import QuantType
import torch
import copy
import warnings
from torch.fx import (
    GraphModule,
)
from torch.fx.graph import (
    Graph,
    Node,
    Argument,
)
from ..utils import (
    _activation_is_statically_quantized,
    _weight_is_quantized,
    _get_qparam_dict,
    _parent_name,
    _get_swapped_custom_module_class,
)
from ..qconfig import (
    QConfigAny,
    qconfig_equals
)
from ..qconfig_mapping import QConfigMapping
from .qconfig_mapping_utils import (
    generate_node_name_to_qconfig,
    compare_prepare_convert_qconfig_mappings,
    update_qconfig_for_fusion,
    is_qconfig_supported_by_dtype_configs,
    _update_qconfig_for_qat,
)
from torch.ao.quantization.backend_config.utils import (
    get_root_module_to_quantized_reference_module,
    get_pattern_to_dtype_configs,
    get_fused_module_classes,
    get_qat_module_classes,
)
from torch.ao.quantization.backend_config import (
    BackendConfig,
    get_native_backend_config,
)
from torch.ao.observer import _is_activation_post_process
from .graph_module import (
    QuantizedGraphModule,
    _is_observed_module,
    _is_observed_standalone_module,
)
from ._equalize import update_obs_for_equalization, convert_eq_obs
from torch.nn.utils.parametrize import type_before_parametrizations
from .utils import (
    _get_module,
    _is_custom_module_lstm,
    get_custom_module_class_keys,
    create_getattr_from_value,
    collect_producer_nodes,
    graph_module_from_producer_nodes,
    node_arg_is_weight,
)
from torch.ao.quantization.utils import (
    is_per_channel,
    to_underlying_dtype,
)
from torch.ao.quantization.quantize import (
    _remove_qconfig,
)
from torch.ao.quantization.stubs import DeQuantStub
from .custom_config import (
    ConvertCustomConfig,
    PrepareCustomConfig,
)
from .lower_to_fbgemm import lower_to_fbgemm
# importing the lib so that the quantized_decomposed ops are registered
from ._decomposed import quantized_decomposed_lib  # noqa: F401
import operator

__all__ = [
    "convert",
    "convert_custom_module",
    "convert_standalone_module",
    "convert_weighted_module",
]

def _replace_observer_with_quantize_dequantize_node_decomposed(
        model: torch.nn.Module,
        graph: Graph,
        node: Node,
        modules: Dict[str, torch.nn.Module],
        node_name_to_scope: Dict[str, Tuple[str, type]],
        node_name_to_qconfig: Dict[str, QConfigAny]) -> None:
    """ Replace activation_post_process module call node with quantize and
    dequantize node working with decomposed Tensor

    Before:
    ... -> observer_0(x) -> ...
    After:
    ... -> torch.ops.quantized_decomposed.quantize_per_tensor(x, ...) ->
    torch.ops.quantized_decomposed.dequantize_per_tensor() -> ...

    or quantize_per_channel and dequantize_per_channel
    """
    assert modules is not None
    assert isinstance(node.target, str)
    module_path, prefix = get_module_path_and_prefix(node, node_name_to_scope, node_name_to_qconfig)
    activation_post_process = modules[node.target]
    # skip replacing observers to quant/dequant nodes if the qconfigs of all
    # consumers and producers of this observer are None
    skip_replacement = all([
        has_none_qconfig(n, node_name_to_qconfig) for n in
        list(node.args) + list(node.users.keys())])
    if skip_replacement or not _is_conversion_supported(activation_post_process):
        # didn't find correponding quantize op and info for the activation_post_process
        # so we just remove the observer
        with graph.inserting_before(node):
            node.replace_all_uses_with(node.args[0])
            graph.erase_node(node)
        return

    # otherwise, we can convert the activation_post_process module call to quantize/dequantize node

    # 1. extract the information from activation_post_process module for generating
    # the quantize and dequantize operator
    dtype = activation_post_process.dtype  # type: ignore[attr-defined]

    is_dynamic = False
    if hasattr(activation_post_process, "is_dynamic"):
        is_dynamic = activation_post_process.is_dynamic  # type: ignore[assignment]

    if dtype in [torch.quint8, torch.qint8, torch.qint32] and \
            (not is_dynamic):
        # TODO: probably should cleanup this condition check, it's hard
        # to reason about this if and the following elif

        # uint8/int8/int32 static quantization branch

        # 1. extract information for inserting q/dq node from activation_post_process
        node_type = "call_function"
        quantize_op : Optional[Callable] = None
        scale, zero_point = activation_post_process.calculate_qparams()  # type: ignore[attr-defined, operator]
        if is_per_channel(activation_post_process.qscheme):  # type: ignore[attr-defined]
            ch_axis = int(activation_post_process.ch_axis)  # type: ignore[attr-defined, arg-type]
            quantize_op = torch.ops.quantized_decomposed.quantize_per_channel
            dequantize_op = torch.ops.quantized_decomposed.dequantize_per_channel
            quant_min = activation_post_process.quant_min
            quant_max = activation_post_process.quant_max
            dtype_ = to_underlying_dtype(dtype)
            qparams = {
                "_scale_": scale,
                "_zero_point_": zero_point,
                "_axis_": ch_axis,
                "_quant_min_": quant_min,
                "_quant_max_": quant_max,
                "_dtype_": dtype_
            }
        else:
            quantize_op = torch.ops.quantized_decomposed.quantize_per_tensor
            dequantize_op = torch.ops.quantized_decomposed.dequantize_per_tensor
            scale = float(scale)
            zero_point = int(zero_point)
            quant_min = activation_post_process.quant_min  # type: ignore[attr-defined]
            quant_max = activation_post_process.quant_max  # type: ignore[attr-defined]
            dtype_ = to_underlying_dtype(dtype)
            qparams = {
                "_scale_": scale,
                "_zero_point_": zero_point,
                "_quant_min_": quant_min,
                "_quant_max_": quant_max,
                "_dtype_": dtype_
            }

        # 2. replace activation_post_process node with quantize and dequantize
        with graph.inserting_before(node):
            input_node = node.args[0]
            quantize_op_inputs = [input_node]
            for key, value_or_node in qparams.items():
                # TODO: we can add the information of whether a value needs to
                # be registered as an attribute in qparams dict itself
                if key in ['_scale_', '_zero_point_']:
                    # For scale and zero_point values we register them as buffers in the root module.
                    # TODO: maybe need more complex attr name here
                    qparam_node = create_getattr_from_value(
                        model, graph, module_path + prefix + key, value_or_node)
                    quantize_op_inputs.append(qparam_node)
                else:
                    # for qparams that are not scale/zero_point (like axis, dtype) we store them as literals in the graph.
                    quantize_op_inputs.append(value_or_node)

            quantized_node = graph.create_node(node_type, quantize_op, tuple(quantize_op_inputs), {})
            # use the same qparams from quantize op
            dq_inputs = [quantized_node] + quantize_op_inputs[1:]
            dequantized_node = graph.call_function(
                dequantize_op,
                tuple(dq_inputs),
                {}
            )
            node.replace_all_uses_with(dequantized_node)
            graph.erase_node(node)
    elif is_dynamic:

        # uint8/int8/fp16 dynamic quantization

        # 1. extract information for inserting q/dq node from activation_post_process
        node_type = "call_function"
        quantize_op = torch.ops.quantized_decomposed.quantize_per_tensor.tensor
        # we only use choose_qparams for is_decomposed now,
        # but we should probably align the non-decomposed path with this as well,
        # and that can be done after we remove reduce_range flag
        # 1. extract qparams from activation_post_process module
        dtype_ = to_underlying_dtype(dtype)
        assert dtype_ in [torch.uint8, torch.int8], \
            "only uint8 and int8 are supported in reference flow for " \
            "dynamic quantization right now"
        quant_min = activation_post_process.quant_min  # type: ignore[attr-defined]
        quant_max = activation_post_process.quant_max  # type: ignore[attr-defined]
        # note: scale and zero_point are missing for quantize_per_tensor op
        # we'll need to get this from choose_qparams op, which we'll add after
        # this step
        qparams = {
            "_quant_min_": quant_min,
            "_quant_max_": quant_max,
            "_dtype_": dtype_
        }

        # 2. insert choose_qparams op and update the qparams list
        with graph.inserting_before(node):
            input_node = node.args[0]
            choose_qparams_op_inputs = [node.args[0]]
            for key, value in qparams.items():
                # we have quant_min, quant_max and dtype, all should be stored
                # as literals
                choose_qparams_op_inputs.append(value)
            choose_qparams_node = graph.create_node(
                "call_function",
                torch.ops.quantized_decomposed.choose_qparams.tensor,
                tuple(choose_qparams_op_inputs),
                {}
            )
            # choose_qparms returns (scale, zero_point)
            scale_node = graph.create_node(
                "call_function",
                operator.getitem,
                (choose_qparams_node, 0),
                {}
            )
            zero_point_node = graph.create_node(
                "call_function",
                operator.getitem,
                (choose_qparams_node, 1),
                {}
            )
            quant_min = qparams["_quant_min_"]
            quant_max = qparams["_quant_max_"]
            dtype = qparams["_dtype_"]
            qparams = {
                "_scale_": scale_node,
                "_zero_point_": zero_point_node,
                "_quant_min_": quant_min,
                "_quant_max_": quant_max,
                "_dtype_": dtype
            }

        # 3. replace activation_post_process node to quantize and dequantize node
        with graph.inserting_before(node):
            input_node = node.args[0]
            quantize_op_inputs = [input_node]
            for key, value_or_node in qparams.items():
                # TODO: we can add the information of whether a value needs to
                # be registered as an attribute in qparams dict itself
                if key in ['_scale_', '_zero_point_']:
                    # in this case we have a node in the graph since it's dynamically
                    # computed from the input, with choose_qparams op
                    qparam_node = value_or_node
                    quantize_op_inputs.append(qparam_node)
                else:
                    # for qparams that are not scale/zero_point (like axis, dtype) we
                    # store them as literals in the graph.
                    quantize_op_inputs.append(value_or_node)

            quantized_node = graph.create_node(node_type, quantize_op, tuple(quantize_op_inputs), {})
            # use the same qparams from quantize op
            dq_inputs = [quantized_node] + quantize_op_inputs[1:]
            # need to use the tensor variant of this op, since scale and zero_point
            # from choose_qparam are Tensors, instead of float/int, this is to
            # prevent these nodes being traced away by downstream systems
            dequantize_op = torch.ops.quantized_decomposed.dequantize_per_tensor.tensor
            dequantized_node = graph.call_function(
                dequantize_op,
                tuple(dq_inputs),
                {}
            )
            node.replace_all_uses_with(dequantized_node)
            graph.erase_node(node)
    elif dtype == torch.float16:
        raise NotImplementedError("decomposed to float16 op not implemented yet")

    # should not reach since we have checks in the begining to make sure the
    # activation_post_process is supported

def _replace_observer_with_quantize_dequantize_node(
        model: torch.nn.Module,
        graph: Graph,
        node: Node,
        modules: Dict[str, torch.nn.Module],
        node_name_to_scope: Dict[str, Tuple[str, type]],
        node_name_to_qconfig: Dict[str, QConfigAny]) -> None:
    """ Replace activation_post_process module call node with quantize and
    dequantize node

    Before:
    ... -> observer_0(x) -> ...
    After:
    ... -> torch.quantize_per_tensor(x, ...) -> x.dequantize() -> ...
    """
    assert modules is not None
    assert isinstance(node.target, str)
    module_path, prefix = get_module_path_and_prefix(node, node_name_to_scope, node_name_to_qconfig)
    activation_post_process = modules[node.target]
    # skip replacing observers to quant/dequant nodes if the qconfigs of all
    # consumers and producers of this observer are None
    skip_replacement = all([
        has_none_qconfig(n, node_name_to_qconfig) for n in
        list(node.args) + list(node.users.keys())])
    if skip_replacement or not _is_conversion_supported(activation_post_process):
        # didn't find correponding quantize op and info for the activation_post_process
        # so we just remove the observer
        with graph.inserting_before(node):
            node.replace_all_uses_with(node.args[0])
            graph.erase_node(node)
        return

    # otherwise, we can convert the activation_post_process module call to quantize/dequantize node
    dtype = activation_post_process.dtype  # type: ignore[attr-defined]

    is_dynamic = False
    if hasattr(activation_post_process, "is_dynamic"):
        is_dynamic = activation_post_process.is_dynamic  # type: ignore[attr-defined, assignment]

    if dtype in [torch.quint8, torch.qint8, torch.qint32] and \
            (not is_dynamic):
        # TODO: probably should cleanup this condition check, it's hard
        # to reason about this if and the following elif

        # uint8/int8/int32 static quantization branch

        # 1. extract the information from activation_post_process module for generating
        # the quantize and dequantize operator
        node_type = "call_function"
        quantize_op : Optional[Callable] = None
        scale, zero_point = activation_post_process.calculate_qparams()  # type: ignore[attr-defined, operator]
        if is_per_channel(activation_post_process.qscheme):  # type: ignore[attr-defined]
            ch_axis = int(activation_post_process.ch_axis)  # type: ignore[attr-defined, arg-type]
            qparams = {"_scale_": scale, "_zero_point_": zero_point, "_axis_": ch_axis, "_dtype_": dtype}
            quantize_op = torch.quantize_per_channel
        else:
            scale = float(scale)
            zero_point = int(zero_point)
            qparams = {"_scale_": scale, "_zero_point_": zero_point, "_dtype_": dtype}
            quantize_op = torch.quantize_per_tensor

        # 2. replace activation_post_process node with quantize and dequantize
        with graph.inserting_before(node):
            input_node = node.args[0]
            quantize_op_inputs = [input_node]
            for key, value_or_node in qparams.items():
                # TODO: we can add the information of whether a value needs to
                # be registered as an attribute in qparams dict itself
                if key in ['_scale_', '_zero_point_']:
                    # For scale and zero_point values we register them as buffers in the root module.
                    # TODO: maybe need more complex attr name here
                    qparam_node = create_getattr_from_value(
                        model, graph, module_path + prefix + key, value_or_node)
                    quantize_op_inputs.append(qparam_node)
                else:
                    # for qparams that are not scale/zero_point (like axis, dtype) we store them as literals in the graph.
                    quantize_op_inputs.append(value_or_node)

            quantized_node = graph.create_node(node_type, quantize_op, tuple(quantize_op_inputs), {})
            dequantized_node = graph.call_method("dequantize", args=(quantized_node,))
            node.replace_all_uses_with(dequantized_node)
            graph.erase_node(node)
    elif is_dynamic:

        # uint8/int8/fp16 dynamic quantization branch

        node_type = "call_function"
        quantize_op = torch.quantize_per_tensor_dynamic
        # TODO: get reduce range from observer
        # reduce_range = activation_post_process.reduce_range
        reduce_range = torch.backends.quantized.engine in ("fbgemm", "x86")
        qparams = {"_dtype_": dtype, "_reduce_range_": reduce_range}

        with graph.inserting_before(node):
            input_node = node.args[0]
            quantize_op_inputs = [input_node]
            for key, value in qparams.items():
                quantize_op_inputs.append(value)

            quantized_node = graph.create_node(node_type, quantize_op, tuple(quantize_op_inputs), {})
            dequantized_node = graph.call_method("dequantize", args=(quantized_node,))
            node.replace_all_uses_with(dequantized_node)
            graph.erase_node(node)
    elif dtype == torch.float16:
        node_type = "call_method"
        quantize_op = "to"  # type: ignore[assignment]
        qparams = {"_dtype_": dtype}
        with graph.inserting_before(node):
            input_node = node.args[0]
            quantize_op_inputs = [input_node]
            for key, value in qparams.items():
                # TODO: we can add the information of whether a value needs to
                # be registered as an attribute in qparams dict itself
                quantize_op_inputs.append(value)

            quantized_node = graph.create_node(node_type, quantize_op, tuple(quantize_op_inputs), {})
            dequantized_node = graph.call_method("dequantize", args=(quantized_node,))
            node.replace_all_uses_with(dequantized_node)
            graph.erase_node(node)

    # should not reach since we have checks in the begining to make sure the
    # activation_post_process is supported

# this is a temporary hack for custom module, we may want to implement
# this properly after the custom module class design is finalized
# TODO: DeQuantStubs are currently inserted only after custom module LSTM, while observers are inserted
# after all other custom modules. In the future, we should simply insert QuantStubs before and DeQuantStubs
# after custom modules in general, and replace these with "quantize" and "dequantize" nodes respectively.
def _replace_observer_or_dequant_stub_with_dequantize_node(node: Node, graph: Graph):
    call_custom_module_node = node.args[0]
    assert isinstance(call_custom_module_node, Node), \
        f"Expecting the for call custom module node to be a Node, but got {call_custom_module_node}"
    node.replace_all_uses_with(call_custom_module_node)
    graph.erase_node(node)
    insert_dequantize_node(call_custom_module_node, graph)

def _is_conversion_supported(activation_post_process: torch.nn.Module) -> bool:
    dtype = activation_post_process.dtype  # type: ignore[attr-defined]

    is_dynamic = False
    if hasattr(activation_post_process, "is_dynamic"):
        is_dynamic = activation_post_process.is_dynamic  # type: ignore[attr-defined, assignment]

    return (
        (dtype in [torch.quint8, torch.qint8, torch.qint32] and (not is_dynamic)) or  # type: ignore[return-value]
        is_dynamic or
        dtype == torch.float16
    )

def _restore_state(
        observed: torch.nn.Module
) -> Tuple[Dict[str, Tuple[str, type]],
           PrepareCustomConfig,
           Set[str]]:
    assert _is_observed_module(observed), \
        'incoming model must be produced by prepare_fx'
    prepare_custom_config: PrepareCustomConfig = observed._prepare_custom_config  # type: ignore[assignment]
    node_name_to_scope: Dict[str, Tuple[str, type]] = observed._node_name_to_scope  # type: ignore[assignment]
    observed_node_names: Set[str] = observed._observed_node_names  # type: ignore[assignment]
    return node_name_to_scope, prepare_custom_config, observed_node_names

def _has_none_qconfig(node: Argument, node_name_to_qconfig: Dict[str, QConfigAny]) -> bool:
    """ Check if a node has a qconfig of None, i.e. user requested to not quantize
    the node
    """
    return isinstance(node, Node) and node.name in node_name_to_qconfig and node_name_to_qconfig[node.name] is None

def _run_weight_observers(observed: GraphModule, backend_config: BackendConfig) -> None:
    """ Extract the subgraph that produces the weight for dynamic quant
    or weight only quant node and run the subgraph to observe the weight.
    Note that the observers of dynamic quant or weight only quant ops are
    run during the convert step.
    """
    for node in observed.graph.nodes:
        if node.op != "call_function":
            continue
        for node_arg in node.args:
            # node_arg is weight
            if node_arg and node_arg_is_weight(node, node_arg, backend_config):
                weight_observer_nodes = collect_producer_nodes(node_arg)
                if weight_observer_nodes is None:
                    continue
                weight_observer_module = \
                    graph_module_from_producer_nodes(
                        observed, weight_observer_nodes)
                # run the weight observer
                weight_observer_module()

def _maybe_recursive_remove_dequantize(arg: Any, node: Node, graph: Graph):
    """ If the arg is a dequantize Node, or a list/tuple/dict of dequantize Node,
    we'll recursively remove the dequantize Node
    """
    if isinstance(arg, Node) and \
       arg.op == "call_method" and \
       arg.target == "dequantize":
        quantize_node = arg.args[0]
        # we only replace the specific use since dequantize could be used by other nodes
        # as well
        node.replace_input_with(arg, quantize_node)
    elif isinstance(arg, (list, tuple)):
        for arg_element in arg:
            _maybe_recursive_remove_dequantize(arg_element, node, graph)
    elif isinstance(arg, dict):
        for arg_element in arg.values():
            _maybe_recursive_remove_dequantize(arg_element, node, graph)
    else:
        warnings.warn(f"Unsupported node type in recursive remove dequantize: {type(arg)}")

def _get_module_path_and_prefix(
        obs_node: Node,
        node_name_to_scope: Dict[str, Tuple[str, type]],
        node_name_to_qconfig: Dict[str, QConfigAny]):
    """ Given and observer node, get the `Scope` or the fully qualified name for
    the submodule containing the observed node, also return a prefix of "_input"
    when the observed node is an input of a F.linear op, and not the output of another
    quantized op.
    TODO: this logic is hacky, we should think about how to remove it or make it more
    general
    """
    observed_node = obs_node.args[0]
    # an observer can be inserted for both input of the next operator or output of the previous
    # operator (they can be the same)
    # this flag identifies if the observer is inserted only because the observed node is
    # the input of the next operator
    assert isinstance(observed_node, Node), \
        f"Expecting observed node to be a Node, but got {observed_node}"
    is_input_observer_only = node_name_to_qconfig[observed_node.name] is None \
        if observed_node.name in node_name_to_qconfig else None
    if is_input_observer_only:
        # if the quantize function is at the input of op, then we find the first user of the observer_node
        # to get the path. If a linear call_function is in the user list, we return the first instance
        # of linear node to get the FQN.
        users = list(obs_node.users)
        first_linear_use_or_first_use = users[0] if users else None
        linear_node = None
        for n in users:
            if n.op == "call_function" and n.target == torch.nn.functional.linear:
                linear_node = n
                break
        if linear_node:
            first_linear_use_or_first_use = linear_node
        prefix = "_input"
    else:
        # if the quantize function is at the output of the op, we use the observer input node to get the path
        first_linear_use_or_first_use = observed_node
        prefix = ""

    if first_linear_use_or_first_use and first_linear_use_or_first_use.name in node_name_to_scope:
        module_path, _ = node_name_to_scope[first_linear_use_or_first_use.name]
    else:
        # TODO: it's not used, so actually we can skip quantization
        # but this requires changing return type of quantize_node
        # we can fix it later if needed
        module_path = ""
    return module_path, prefix

def _insert_dequantize_node(
        node: Node,
        graph: Graph):
    """ Inserts dequantize node for `node` in `graph`
    """
    with graph.inserting_after(node):
        dequantize_node = graph.call_method("dequantize", (node,))
        for user_node in dict(node.users):
            if user_node is not dequantize_node:
                user_node.replace_input_with(node, dequantize_node)

def _maybe_get_observer_for_node(
        node: Node,
        modules: Dict[str, torch.nn.Module]
) -> Optional[torch.nn.Module]:
    """
    If the node is observed, return the observer
    instance. Otherwise, return None.
    """
    for maybe_obs_node, _ in node.users.items():
        if maybe_obs_node.op == 'call_module':
            maybe_obs = modules[str(maybe_obs_node.target)]
            if _is_activation_post_process(maybe_obs):
                return maybe_obs
    return None

def convert_standalone_module(
        node: Node,
        modules: Dict[str, torch.nn.Module],
        model: torch.fx.GraphModule,
        is_reference: bool,
        backend_config: Optional[BackendConfig]):
    """ Converts a observed standalone module to a quantized standalone module by calling
    the fx convert api, currently using the same `is_reference` flag as parent, but we may
    changing this behavior in the future (e.g. separating quantization and lowering for
    standalone module as well)

    Args:
      - node: The call_module node of the observed standalone module
      - modules: named_module of original model
      - model: original model
      - is_reference: a flag from parent provided by user to decide if we want to
        produce a reference model or a fbgemm/qnnpack model
      - backend_config: backend configuration of the target backend of quantization
    """
    # TODO: remove is_reference flag
    if is_reference:
        convert_fn = torch.ao.quantization.quantize_fx.convert_to_reference_fx
    else:
        convert_fn = torch.ao.quantization.quantize_fx.convert_fx  # type: ignore[attr-defined]
    # We know that observed standalone module is a GraphModule since
    # it's produced by us
    observed_standalone_module : GraphModule = modules[str(node.target)]  # type: ignore[assignment]
    sm_input_quantized_idxs = \
        observed_standalone_module \
        ._standalone_module_input_quantized_idxs\
        .tolist()  # type: ignore[operator]
    # remove the dequantize nodes for inputs
    args = list(node.args)
    for idx in range(len(args)):
        if idx in sm_input_quantized_idxs:
            arg = args[idx]
            if arg.op == "call_method" and arg.target == "dequantize":  # type: ignore[union-attr]
                quantize_node = arg.args[0]  # type: ignore[union-attr]
                node.replace_input_with(arg, quantize_node)
                if len(arg.users) == 0:  # type: ignore[union-attr]
                    model.graph.erase_node(arg)
    # add dequantize node for output
    sm_output_quantized_idxs = \
        observed_standalone_module \
        ._standalone_module_output_quantized_idxs \
        .tolist()  # type: ignore[operator]
    if len(sm_output_quantized_idxs) > 0:
        assert sm_output_quantized_idxs[0] == 0, "Currently only quantized"
        "output idxs = [0] is supported"

        # if it's non-empty, then it means the output is kept in quantized form
        # we'll just add a dequantize node after this node
        _insert_dequantize_node(node, model.graph)

    # TODO: allow convert_custom_config to override backend_config
    # for standalone module
    quantized_standalone_module = convert_fn(
        observed_standalone_module,
        backend_config=backend_config)
    parent_name, name = _parent_name(node.target)
    # update the modules dict
    setattr(modules[parent_name], name, quantized_standalone_module)
    modules[str(node.target)] = quantized_standalone_module

def convert_weighted_module(
        node: Node,
        modules: Dict[str, torch.nn.Module],
        observed_node_names: Set[str],
        node_name_to_qconfig: Dict[str, QConfigAny],
        backend_config: BackendConfig):
    """ Convert a weighted module to reference quantized module in the model
    If the QConfig of a QAT module is not set, the module will still be converted to
    a float module.

    Args:
      - node: The call_module node of the observed standalone module
      - modules: named_module of original model
      - observed_node_names: names for the set of observed fx node, we can skip
        this conversion if the node is not observed
    """
    original_module = modules[str(node.target)]
    qconfig: QConfigAny = original_module.qconfig  # type: ignore[assignment]
    weight_post_process = None
    qat_module_classes = get_qat_module_classes(backend_config)

    if isinstance(
            original_module,
            qat_module_classes):
        # Converting qat module to a float module, we need to attch
        # weight fake_quant to the module, weight fake_quant is assumed to be run during
        # QAT so we don't need to run it again here
        weight_post_process = original_module.weight_fake_quant
        original_module = original_module.to_float()  # type: ignore[operator]
        # change qat module to float module
        parent_name, name = _parent_name(node.target)
        setattr(modules[parent_name], name, original_module)

    is_observed = node.name in observed_node_names
    # If a qconfig is not defined for this node, then skip converting to a reference module
    if qconfig is None or _has_none_qconfig(node, node_name_to_qconfig) or not is_observed:
        return

    # skip converting to reference quantized module if the qconfig is not supported
    pattern_to_dtype_configs = get_pattern_to_dtype_configs(backend_config)
    dtype_configs = pattern_to_dtype_configs.get(type(original_module), [])
    if not is_qconfig_supported_by_dtype_configs(qconfig, dtype_configs):
        return

    # TODO: rename _weight_is_statically_quantized to weight_is_int8_quantized
    is_weight_quantized = _weight_is_quantized(qconfig)

    # the condition for swapping the module to reference quantized module is:
    # weights need to be quantized
    if not is_weight_quantized:
        return

    fused_module = None
    float_module = original_module
    # extract the inidividual float_module and fused module
    if isinstance(original_module, torch.nn.intrinsic._FusedModule):
        fused_module = float_module
        float_module = fused_module[0]  # type: ignore[index]

    # TODO: move this to the reference quantized module
    # weight_qparams or weight_qparams dict
    wq_or_wq_dict = {}
    if isinstance(float_module, torch.nn.RNNCellBase):
        weight_post_process_ih = qconfig.weight()  # type: ignore[union-attr, operator]
        weight_post_process_hh = qconfig.weight()  # type: ignore[union-attr, operator]
        weight_post_process_ih(float_module.weight_ih)
        weight_post_process_hh(float_module.weight_hh)
        weight_qparams_ih = _get_qparam_dict(weight_post_process_ih)
        weight_qparams_hh = _get_qparam_dict(weight_post_process_hh)
        wq_or_wq_dict = {
            "weight_ih": weight_qparams_ih,
            "weight_hh": weight_qparams_hh,
        }
    elif isinstance(float_module, torch.nn.LSTM):
        # format for wq_or_wq_dict (flattened attributes):
        # {"weight_ih_l0_scale": ..., "weight_ih_l0_qscheme": ..., ...}
        for wn in float_module._flat_weights_names:
            if hasattr(float_module, wn) and wn.startswith("weight"):
                weight = getattr(float_module, wn)
                weight_post_process = qconfig.weight()  # type: ignore[union-attr, operator]
                if weight_post_process.dtype == torch.qint8:  # type: ignore[union-attr]
                    weight_post_process(weight)  # type: ignore[operator, misc]
                wq_or_wq_dict[wn] = _get_qparam_dict(weight_post_process)
    else:
        # weight_post_process is None means the original module is not a QAT module
        # we need to get weight_post_process from qconfig in this case
        if weight_post_process is None:
            weight_post_process = qconfig.weight()  # type: ignore[union-attr, operator]
        # run weight observer
        # TODO: This is currently a hack for QAT to get the right shapes for scale and zero point.
        # In the future, we should require the user to calibrate the model after calling prepare
        # Issue: https://github.com/pytorch/pytorch/issues/73941
        weight_post_process(float_module.weight)  # type: ignore[operator]
        wq_or_wq_dict = _get_qparam_dict(weight_post_process)

    # We use the same reference module for all modes of quantization: static, dynamic, weight_only
    # root_module_to_quantized_reference_module: module mapping from root (floating point) module class
    # to quantized reference module class, e.g. nn.Conv2d to nn.quantized._reference.Conv2d
    root_module_to_quantized_reference_module = get_root_module_to_quantized_reference_module(backend_config)
    ref_qmodule_cls = root_module_to_quantized_reference_module.get(type_before_parametrizations(float_module), None)
    assert (
        ref_qmodule_cls is not None
    ), f"No reference quantized module class configured for {type_before_parametrizations(float_module)}"
    ref_qmodule = ref_qmodule_cls.from_float(float_module, wq_or_wq_dict)  # type: ignore[attr-defined]
    if fused_module is not None:
        fused_module[0] = ref_qmodule  # type: ignore[operator]
    else:
        parent_name, name = _parent_name(node.target)
        setattr(modules[parent_name], name, ref_qmodule)

def _remove_previous_dequantize_in_custom_module(node: Node, prev_node: Node, graph: Graph):
    """
    Given a custom module `node`, if the previous node is a dequantize, reroute the custom as follows:

    Before: quantize - dequantize - custom_module
    After: quantize - custom_module
                 \\ - dequantize
    """
    # expecting the input node for a custom module node to be a Node
    assert isinstance(prev_node, Node), \
        f"Expecting the argument for custom module node to be a Node, but got {prev_node}"
    if prev_node.op == "call_method" and prev_node.target == "dequantize":
        node.replace_input_with(prev_node, prev_node.args[0])
        # Remove the dequantize node if it doesn't have other users
        if len(prev_node.users) == 0:
            graph.erase_node(prev_node)

def convert_custom_module(
        node: Node,
        graph: Graph,
        modules: Dict[str, torch.nn.Module],
        custom_module_class_mapping: Dict[QuantType, Dict[Type, Type]],
        statically_quantized_custom_module_nodes: Set[Node]):
    """ Converts an observed custom module to a quantized custom module based on
    `custom_module_class_mapping`
    For static quantization, we'll also remove the previous `dequantize` node and
    attach the observer node for output to the module, the observer for the node
    will be converted to a dequantize node instead of quantize-dequantize pairs
    later in the graph. In the end we would have a quantized custom module that
    has the same interface as a default quantized module in nn.quantized namespace,
    i.e. quantized input and quantized output.

    Args:
      - node: The call_module node of the observed standalone module
      - graph: The graph containing the node
      - modules: named_module of original model
      - custom_module_class_mapping: mapping from observed custom module class to
        quantized custom module class, used to swap custom modules
      - statically_quantized_custom_module_nodes: we'll add the custom module node
        if we find it is statically quantized, this will be used later when converting
        observers to quant/dequant node pairs, if the observed node is a statically
        quantized custom module nodes, we'll convert the observer to a dequantize node,
        this is to keep the interface the same as the default quantized module.
        TODO: maybe we want to redesign this part to align with reference model design
        as well, but there has been some discussions around the interface, so we can do
        it later.
    """
    observed_custom_module = modules[str(node.target)]
    maybe_obs = _maybe_get_observer_for_node(node, modules)
    qconfig = observed_custom_module.qconfig
    if _activation_is_statically_quantized(qconfig):
        statically_quantized_custom_module_nodes.add(node)
        if _is_custom_module_lstm(node, modules):
            # The inputs are tuples in the form (input, (hidden0, hidden1))
            # Ensure all three input nodes are quantized
            assert (
                len(node.args) == 2 and
                isinstance(node.args[1], tuple) and
                len(node.args[1]) == 2
            )
            (inputs, (hidden0, hidden1)) = node.args  # type: ignore[misc]
            assert isinstance(inputs, Node)
            assert isinstance(hidden0, Node)
            assert isinstance(hidden1, Node)
            _remove_previous_dequantize_in_custom_module(node, inputs, graph)
            _remove_previous_dequantize_in_custom_module(node, hidden0, graph)
            _remove_previous_dequantize_in_custom_module(node, hidden1, graph)
        else:
            # remove the previous dequant node to ensure the inputs are quantized
            arg = node.args[0]
            assert isinstance(arg, Node)
            _remove_previous_dequantize_in_custom_module(node, arg, graph)
            # absorb the following observer into the module conversion
            activation_post_process = _maybe_get_observer_for_node(node, modules)
            assert activation_post_process is not None
            observed_custom_module.activation_post_process = activation_post_process

    # swap the observed custom module to quantized custom module
    quantized_custom_module_class = _get_swapped_custom_module_class(
        observed_custom_module, custom_module_class_mapping, qconfig)
    quantized_custom_module = \
        quantized_custom_module_class.from_observed(observed_custom_module)
    parent_name, name = _parent_name(node.target)
    setattr(modules[parent_name], name, quantized_custom_module)

def convert(
        model: GraphModule, is_reference: bool = False,
        convert_custom_config: Union[ConvertCustomConfig, Dict[str, Any], None] = None,
        is_standalone_module: bool = False,
        _remove_qconfig_flag: bool = True,
        qconfig_mapping: Union[QConfigMapping, Dict[str, Any], None] = None,
        backend_config: Union[BackendConfig, Dict[str, Any], None] = None,
        is_decomposed: bool = False) -> torch.nn.Module:
    """
    We will convert an observed model (a module with observer calls) to a reference
    quantized model, the rule is simple:
    1. for each observer module call in the graph, we'll convert it to calls to
       quantize and dequantize functions based on the observer instance
    2. for weighted operations like linear/conv, we need to convert them to reference
       quantized module, this requires us to know whether the dtype configured for the
       weight is supported in the backend, this is done in prepare step and the result
       is stored in observed_node_names, we can decide whether we need to swap the
       module based on this set

    Args:
       * `is_standalone_module`: when this flag is True, it means we are quantizing
       a submodule that is not inlined in parent module, and will be quantized
       separately as one unit.

       * `is_decomposed`: a boolean flag to indicate whether we want to use the
        quantize operator for decomposed quantized tensor
        (torch.ops.quantized_decomposed.quantize_per_tensor) or default/standalone
        quantized tensor (torch.quantize_per_tensor)

    Returns:
         a quantized standalone module, whether input/output is quantized is
         specified by prepare_custom_config, with
         input_quantized_idxs, output_quantized_idxs, please
         see docs for :func:`~torch.ao.quantization.prepare_fx` for details
    """
    if convert_custom_config is None:
        convert_custom_config = ConvertCustomConfig()

    if isinstance(convert_custom_config, Dict):
        warnings.warn(
            "Passing a convert_custom_config_dict to convert is deprecated and will not be supported "
            "in a future version. Please pass in a ConvertCustomConfig instead.")
        convert_custom_config = ConvertCustomConfig.from_dict(convert_custom_config)

    if isinstance(qconfig_mapping, Dict):
        warnings.warn(
            "Passing a QConfig dictionary to convert is deprecated and will not be supported "
            "in a future version. Please pass in a QConfigMapping instead.")
        qconfig_mapping = QConfigMapping.from_dict(qconfig_mapping) if qconfig_mapping else None
    qconfig_mapping = copy.deepcopy(qconfig_mapping)
    assert(qconfig_mapping is None or isinstance(qconfig_mapping, QConfigMapping))

    if isinstance(backend_config, Dict):
        warnings.warn(
            "Passing a backend_config_dict to prepare is deprecated and will not be supported "
            "in a future version. Please pass in a BackendConfig instead.")
        backend_config = BackendConfig.from_dict(backend_config)

    if backend_config is None:
        backend_config = get_native_backend_config()

    node_name_to_scope, prepare_custom_config, observed_node_names = _restore_state(model)
    node_name_to_qconfig: Dict[str, QConfigAny] = model._node_name_to_qconfig  # type: ignore[assignment]

    # mapping from fully qualified module name to module instance
    # for example,
    # {
    #   '': Model(...),
    #   'linear': Linear(...),
    #   'linear.weight_fake_quant': PerChannelMinMaxObserver(...),
    # }
    # We use remove_duplicate=False here because torch.cat uses
    # the same activation_post_process module instance but different names
    modules = dict(model.named_modules(remove_duplicate=False))

    # TODO refactor this code once we update the prepare logic to have additional information on
    # which graph nodes have been observed and share that with convert to decide which observers to ignore.
    if qconfig_mapping:
        prepare_qconfig_mapping: QConfigMapping = model._qconfig_mapping  # type: ignore[assignment]
        modules_copy = copy.deepcopy(modules)

        if model._is_qat:
            _update_qconfig_for_qat(qconfig_mapping, {})
        update_qconfig_for_fusion(model, qconfig_mapping)

        compare_prepare_convert_qconfig_mappings(prepare_qconfig_mapping, qconfig_mapping)  # type: ignore[arg-type]
        convert_node_name_to_qconfig = generate_node_name_to_qconfig(
            model, modules_copy, model.graph, qconfig_mapping, node_name_to_scope)
        # check the convert_node_name_to_qconfig generated and ensure that
        # all the values either match what was set in prepare node_name_to_qconfig
        # or are set to None in the convert_node_name_to_qconfig.
        for k, v in node_name_to_qconfig.items():
            assert k in convert_node_name_to_qconfig, 'Expected key {} in convert node_name_to_qconfig'.format(k)
            if convert_node_name_to_qconfig[k] is not None:
                assert qconfig_equals(v, convert_node_name_to_qconfig[k]), \
                    "Expected k {} to have the same value in prepare and convert QConfigMappings, " \
                    "but {} was updated to {}".format(k, v, convert_node_name_to_qconfig[k])
        node_name_to_qconfig = convert_node_name_to_qconfig

    custom_module_classes = get_custom_module_class_keys(convert_custom_config.observed_to_quantized_mapping)
    custom_module_class_mapping = convert_custom_config.observed_to_quantized_mapping

    if model._equalization_node_name_to_qconfig is not None:
        # If we want to do equalization then do the following:
        # Calculate the equalization scale, update the observers with the scaled
        # inputs, and scale the weight
        weight_eq_obs_dict = update_obs_for_equalization(model, modules)
        convert_eq_obs(model, modules, weight_eq_obs_dict)

    # always run weight observers in the top level forward method
    # for dynamic quant ops or weight only quant ops
    _run_weight_observers(model, backend_config)

    graph_inputs: List[str] = []
    for node in model.graph.nodes:
        if node.op == 'placeholder':
            graph_inputs.append(node.name)

    # additional state to override inputs to be quantized, if specified
    # by the user
    placeholder_node_seen_cnt = 0
    input_quantized_idxs: List[int] = prepare_custom_config.input_quantized_indexes
    output_quantized_idxs: List[int] = prepare_custom_config.output_quantized_indexes

    root_module_to_quantized_reference_module = get_root_module_to_quantized_reference_module(backend_config)
    # convert tuples so that it can work with isinstance(module, tuple_of_classes)
    root_module_classes = tuple(root_module_to_quantized_reference_module.keys())
    qat_module_classes = get_qat_module_classes(backend_config)
    fused_module_classes = get_fused_module_classes(backend_config)
    statically_quantized_custom_module_nodes: Set[Node] = set()

    for node in list(model.graph.nodes):
        if node.op == 'placeholder':
            cur_placeholder_node_idx = placeholder_node_seen_cnt
            placeholder_node_seen_cnt += 1
            if cur_placeholder_node_idx in input_quantized_idxs:
                # Inputs are assumed to be quantized if the user specifid the
                # input_quantized_idxs override.
                # we need to dequantize the inputs since all operators took
                # floating point inputs in reference quantized models
                _insert_dequantize_node(node, model.graph)
        elif node.op == "output":
            # If the argument is empty we don't need to do anything
            if len(output_quantized_idxs) == 0:
                continue
            # Result are kept quantized if the user specified the
            # output_quantized_idxs override.
            # Remove the dequantize operator for the node in the end if any
            return_node = node
            output = node.args[0]
            # outputs can be Node, list, tuple, dict, other cases are not supported yet
            if isinstance(output, (list, tuple)):
                for idx in output_quantized_idxs:
                    _maybe_recursive_remove_dequantize(output[idx], return_node, model.graph)
            elif isinstance(output, (Node, dict)):
                # we treat dict as a single argument currently, but it can be extended
                # to support {"key": dtype} after we change output_quantized_idxs to
                # dict
                if 0 in output_quantized_idxs:
                    _maybe_recursive_remove_dequantize(output, return_node, model.graph)
            else:
                warnings.warn(f"Unsupported node type for output_quantized_idxs: {type(output)}")
        elif node.op == "call_module":
            mod = _get_module(node, modules)
            assert mod is not None
            if _is_activation_post_process(mod):
                observed_node = node.args[0]
                if observed_node in statically_quantized_custom_module_nodes:
                    _replace_observer_or_dequant_stub_with_dequantize_node(node, model.graph)
                else:
                    if is_decomposed:
                        _replace_observer_with_quantize_dequantize_node_decomposed(
                            model, model.graph, node, modules, node_name_to_scope,
                            node_name_to_qconfig)
                    else:
                        _replace_observer_with_quantize_dequantize_node(
                            model, model.graph, node, modules, node_name_to_scope,
                            node_name_to_qconfig)
            elif isinstance(mod, DeQuantStub):
<<<<<<< HEAD
                replace_observer_or_dequant_stub_with_dequantize_node(node, model.graph)
            elif _is_observed_standalone_module(mod):
=======
                _replace_observer_or_dequant_stub_with_dequantize_node(node, model.graph)
            elif is_observed_standalone_module(mod):
>>>>>>> 73dedfa1
                convert_standalone_module(
                    node, modules, model, is_reference, backend_config)
            # below this point `type_before_parametrizations` is used
            # instead of `type` to handle situations with fx quant + sparsity
            elif type_before_parametrizations(mod) in set(
                    root_module_classes).union(qat_module_classes).union(fused_module_classes):
                # extra check for fused module classes to make sure they are fused module classes
                # of target modules
                if type_before_parametrizations(mod) in fused_module_classes and \
                   type_before_parametrizations(mod[0]) not in root_module_classes:  # type: ignore[index]
                    continue
                convert_weighted_module(
                    node, modules, observed_node_names, node_name_to_qconfig, backend_config)
            elif type_before_parametrizations(mod) in custom_module_classes:
                convert_custom_module(
                    node, model.graph, modules, custom_module_class_mapping,
                    statically_quantized_custom_module_nodes)

    preserved_attributes = set(convert_custom_config.preserved_attributes)
    model = QuantizedGraphModule(model, copy.deepcopy(model.graph), preserved_attributes)

    # remove deadcode after converting observers to quant/dequant ops
    model.graph.eliminate_dead_code()
    model.recompile()

    # TODO: maybe move this to quantize_fx.py
    if not is_reference:
        model = lower_to_fbgemm(model, node_name_to_qconfig, node_name_to_scope)
    # TODO: this looks hacky, we want to check why we need this and see if we can
    # remove this
    # removes qconfig and activation_post_process modules
    if _remove_qconfig_flag:
        _remove_qconfig(model)
    return model<|MERGE_RESOLUTION|>--- conflicted
+++ resolved
@@ -1016,13 +1016,8 @@
                             model, model.graph, node, modules, node_name_to_scope,
                             node_name_to_qconfig)
             elif isinstance(mod, DeQuantStub):
-<<<<<<< HEAD
-                replace_observer_or_dequant_stub_with_dequantize_node(node, model.graph)
+                _replace_observer_or_dequant_stub_with_dequantize_node(node, model.graph)
             elif _is_observed_standalone_module(mod):
-=======
-                _replace_observer_or_dequant_stub_with_dequantize_node(node, model.graph)
-            elif is_observed_standalone_module(mod):
->>>>>>> 73dedfa1
                 convert_standalone_module(
                     node, modules, model, is_reference, backend_config)
             # below this point `type_before_parametrizations` is used
