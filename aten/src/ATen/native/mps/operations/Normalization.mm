//  Copyright © 2022 Apple Inc.

#include <ATen/ATen.h>
#include <ATen/Tensor.h>
#include <ATen/Utils.h>
#include <ATen/TensorUtils.h>
#include <ATen/mps/MPSStream.h>
#include <ATen/native/mps/OperationUtils.h>
#include <ATen/native/Pool.h>
#include <ATen/native/layer_norm.h>
#include <torch/library.h>

namespace at::native {

void get_shapes(MPSShape* input_shape_readonly,
                NSMutableArray<NSNumber*>* &input_shape,
                NSMutableArray<NSNumber*>* &new_mean_shape,
                NSMutableArray<NSNumber*>* &axes,
                int num_input_dims, c10::MemoryFormat memory_format,
                bool isBackward) {
  // Modify the shape
  if(memory_format == at::MemoryFormat::Contiguous) {
    for(int i = 0; i < num_input_dims; i++)
      input_shape[i] = input_shape_readonly[i];
  }
  else { // ChannelsLast
    auto num_channels = input_shape_readonly[1];
    input_shape[0] = input_shape_readonly[0];
    for(int i = 1; i < num_input_dims-1; i++)
      input_shape[i] = input_shape_readonly[i+1];
    input_shape[num_input_dims-1] = num_channels;
  }

  // Mean shape should remain unchanged in backward
  if(memory_format == at::MemoryFormat::Contiguous || isBackward) {
    new_mean_shape[0] = @1;
    new_mean_shape[1] = input_shape_readonly[1];
    for(int i = 2; i < num_input_dims; i++)
      new_mean_shape[i] = @1;
  }
  else if(memory_format == at::MemoryFormat::ChannelsLast) {
    for(int i = 0; i < num_input_dims-1; i++)
      new_mean_shape[i] = @1;
    new_mean_shape[num_input_dims-1] = input_shape[num_input_dims-1];
  }

  // Set axes of reduction
  if(memory_format == at::MemoryFormat::Contiguous || isBackward) {
      axes[0] = @0;
      for(int i = 2; i < num_input_dims; i++)
        axes[i-1] = [NSNumber numberWithInt:i];
    }
    else {
      for(int i = 0; i < num_input_dims-1; i++)
        axes[i] = [NSNumber numberWithInt:i];
    }
}

// Inverse standard deviation now becomes variance (without epsilon)
std::tuple<Tensor&, Tensor&, Tensor&> batch_norm_mps_out
                   (const Tensor& self,
                    const c10::optional<Tensor>& weight_opt,
                    const c10::optional<Tensor>& bias_opt,
                    const c10::optional<Tensor>& running_mean_opt,
                    const c10::optional<Tensor>& running_var_opt,
                    bool train, double momentum, double epsilon,
                    Tensor& output,
                    Tensor& save_mean,
                    Tensor& save_var) {

  namespace native_mps = at::native::mps;
  struct CachedGraph : public native_mps::MPSCachedGraph
  {
    CachedGraph(MPSGraph *graph) : MPSCachedGraph(graph) {}
    MPSGraphTensor* inputTensor_ = nil;
    MPSGraphTensor* weightTensor_ = nil;
    MPSGraphTensor* biasTensor_ = nil;
    MPSGraphTensor* runningMeanTensor_ = nil;
    MPSGraphTensor* runningVarTensor_ = nil;
    MPSGraphTensor* outputTensor_ = nil;
    MPSGraphTensor* saveMeanTensor_ = nil;
    MPSGraphTensor* saveVarTensor_ = nil;
    MPSGraphTensor* runningMeanInplaceUpdate_ = nil;
    MPSGraphTensor* runningVarInplaceUpdate_ = nil;
  };

  native_mps::MPSGraphCache* cache_ = native_mps::MPSGraphCache::getInstance();

  auto stream = at::mps::getCurrentMPSStream();

  const bool has_running_mean = (running_mean_opt.has_value() && running_mean_opt->defined());
  const bool has_running_var = (running_var_opt.has_value() && running_var_opt->defined());
  TORCH_CHECK(has_running_mean == has_running_var);

  const bool has_weight = (weight_opt.has_value() && weight_opt->defined());
  const bool has_bias = (bias_opt.has_value() && bias_opt->defined());

  auto memory_format = self.suggest_memory_format();

  if (output.numel() == 0) {
    return std::tuple<Tensor&, Tensor&, Tensor&>(output, save_mean, save_var);;
  }

  @autoreleasepool {

    string mem_format_key;
    switch(memory_format) {
      case at::MemoryFormat::Contiguous:
        mem_format_key = "Contiguous";
        break;
      case at::MemoryFormat::ChannelsLast:
        mem_format_key = "ChannelsLast";
        break;
      default:
        assert(0 && "Check should have been done earlier\n");
    }

    // Number of elements in one channel, needed for bessel correction term
    const int64_t N = self.numel() / save_mean.numel();
    MPSShape* input_shape_readonly = mps::getMPSShape(self);
    int num_input_dims = [input_shape_readonly count];
    // Input shape changes based on memory format
    NSMutableArray<NSNumber*>* input_shape = [NSMutableArray<NSNumber*> arrayWithCapacity:num_input_dims];
    // Shape which can be broadcasted with input
    NSMutableArray<NSNumber*>* new_mean_shape = [NSMutableArray<NSNumber*> arrayWithCapacity:num_input_dims];
    // Reduction axes
    NSMutableArray<NSNumber*>* axes = [NSMutableArray<NSNumber*> arrayWithCapacity:(num_input_dims-1)];

    get_shapes(input_shape_readonly, input_shape, new_mean_shape, axes, num_input_dims, memory_format, false);

    NSString* ns_shape_key = [[input_shape valueForKey:@"description"] componentsJoinedByString:@","];

    string key = "batch_norm_mps_out:" + mem_format_key + ":" + std::to_string(epsilon) + ":"
                      + std::to_string(momentum) + ":" + std::to_string(train) + ":"
                      + std::to_string(has_running_mean) + ":"
                      + std::to_string(has_weight) + ":" + std::to_string(has_bias) + ":"
                      + [ns_shape_key UTF8String] + ":"
                      + native_mps::getTensorsStringKey({
                        self, weight_opt.value_or(Tensor()), bias_opt.value_or(Tensor()), running_mean_opt.value_or(Tensor()), running_var_opt.value_or(Tensor())});
    auto input_mps_dtype = native_mps::getMPSDataType(self.scalar_type());
    CachedGraph* cachedGraph = static_cast<CachedGraph *>(cache_->LookUp(key));

    // Dim where channels are located
    int channelsDim;
    if(memory_format == at::MemoryFormat::Contiguous)
      channelsDim = 1;
    else
      channelsDim = num_input_dims - 1;

    bool executeGatherOp = true;
    if (self.is_contiguous(memory_format)) {
      memory_format = MemoryFormat::Contiguous;
      executeGatherOp = false;
    }

    if(!cachedGraph) {
      native_mps::MPSCachedGraph *tmpCachedGraph = cache_->CreateCachedGraph(key, ^ native_mps::MPSCachedGraph * () {

        CachedGraph *newCachedGraph = nil;

        @autoreleasepool {
          MPSGraph* mpsGraph = native_mps::make_mps_graph();
            newCachedGraph = new CachedGraph(mpsGraph);

            MPSGraphTensor* inputTensor = native_mps::mpsGraphRankedPlaceHolder(mpsGraph, input_mps_dtype, input_shape);
            MPSGraphTensor* weightTensor = nil;
            // Should have shape of mean
            if(has_weight)
              weightTensor = native_mps::mpsGraphRankedPlaceHolder(mpsGraph, native_mps::getMPSDataType(weight_opt.value().scalar_type()), new_mean_shape);
            MPSGraphTensor* biasTensor = nil;
            if(has_bias)
              biasTensor = native_mps::mpsGraphRankedPlaceHolder(mpsGraph, native_mps::getMPSDataType(bias_opt.value().scalar_type()), new_mean_shape);
            MPSGraphTensor* runningMeanTensor = nil;
            MPSGraphTensor* runningVarTensor = nil;
            if(has_running_mean) {
              runningMeanTensor = native_mps::mpsGraphRankedPlaceHolder(mpsGraph, native_mps::getMPSDataType(running_mean_opt.value().scalar_type()), new_mean_shape);
              runningVarTensor = native_mps::mpsGraphRankedPlaceHolder(mpsGraph, native_mps::getMPSDataType(running_var_opt.value().scalar_type()), new_mean_shape);
            }

            // Mean and inv std tensors to be saved and returned
            MPSGraphTensor* saveMeanTensor = nil;
            MPSGraphTensor* saveVarTensor = nil;

            // Running stats inplace update
            MPSGraphTensor* runningMeanInplaceUpdate = nil;
            MPSGraphTensor* runningVarInplaceUpdate = nil;

            MPSGraphTensor* updatedRunningMeanTensor = nil;
            MPSGraphTensor* updatedRunningVarTensor = nil;
            MPSGraphTensor *scaledInverseSqrtVariance = nil;

            /*
            If train:
              If has_running_mean:
                Update the running stats to be stored into save_mean and save_var,
                AND to be used in current batchnorm computation
              Else:
                Just calculate the var using batch variance
            If not train:
              Check if running mean exists (maybe do this check before making graph)
              Copy the running mean into the mean to be saved
              Calculate the save_var directly from the running variance

            Compute the batch norm output and stats to be saved
            */
            MPSGraphTensor *varTensor = nil;

            if(train) {
              // Compute mean and variance of the current batch
              MPSGraphTensor* batchMeanTensor = [mpsGraph meanOfTensor:inputTensor
                                                                  axes:axes
                                                                  name:nil];
              MPSGraphTensor* batchVarianceTensor = [mpsGraph varianceOfTensor:inputTensor
                                                                          axes:axes
                                                                          name:nil];
              varTensor = batchVarianceTensor;
              if(has_running_mean) {
                // TODO: This is not the formula used in PyTorch, is this OK? Seems more robust
                // float besselCorrectionTerm = float(N) / std::max(N - 1.0f, 1.0f);
                float besselCorrectionTerm = float(N) / float(N - 1.0f);
                MPSGraphTensor* besselConstantTensor = [mpsGraph constantWithScalar:(double)besselCorrectionTerm
                                                                              shape:@[@1]
                                                                           dataType:input_mps_dtype];
                MPSGraphTensor* unbiasedVarianceTensor = [mpsGraph multiplicationWithPrimaryTensor:batchVarianceTensor
                                                                                   secondaryTensor:besselConstantTensor
                                                                                              name:nil];
                MPSGraphTensor* momentumTensor = [mpsGraph constantWithScalar:(double)momentum
                                                                        shape:@[@1]
                                                                     dataType:input_mps_dtype];
                MPSGraphTensor* oneMinusMomentum = [mpsGraph constantWithScalar:(double)(1.0 - momentum)
                                                                          shape:@[@1]
                                                                       dataType:input_mps_dtype];
                // Compute updated running mean
                MPSGraphTensor* scaledBatchMean = [mpsGraph multiplicationWithPrimaryTensor:batchMeanTensor
                                                                            secondaryTensor:momentumTensor
                                                                                       name:nil];
                MPSGraphTensor* scaledRunningMean = [mpsGraph multiplicationWithPrimaryTensor:runningMeanTensor
                                                                              secondaryTensor:oneMinusMomentum
                                                                                         name:nil];
                updatedRunningMeanTensor = [mpsGraph additionWithPrimaryTensor:scaledBatchMean
                                                                               secondaryTensor:scaledRunningMean
                                                                                          name:nil];
                // Compute updated running var
                MPSGraphTensor* scaledCorrectedBatchVar = [mpsGraph multiplicationWithPrimaryTensor:unbiasedVarianceTensor
                                                                                    secondaryTensor:momentumTensor
                                                                                               name:nil];
                MPSGraphTensor* scaledRunningVar = [mpsGraph multiplicationWithPrimaryTensor:runningVarTensor
                                                                             secondaryTensor:oneMinusMomentum
                                                                                        name:nil];
                updatedRunningVarTensor = [mpsGraph additionWithPrimaryTensor:scaledCorrectedBatchVar
                                                              secondaryTensor:scaledRunningVar
                                                                         name:nil];
            }
            // Update saved mean and inverse std tensor
            MPSGraphTensor *epsilonTensor = [mpsGraph constantWithScalar:(double)epsilon
                                                                   shape:@[@1]
                                                                dataType:MPSDataTypeFloat32];

            MPSGraphTensor *varianceEps = [mpsGraph additionWithPrimaryTensor:batchVarianceTensor
                                                              secondaryTensor:epsilonTensor
                                                                         name:@"varianceEps"];

            MPSGraphTensor *sqrtVariance = [mpsGraph squareRootWithTensor:varianceEps
                                                                     name:@"sqrtVariance"];
            float primary = 1.0f;
            MPSGraphTensor *primaryTensor = [mpsGraph constantWithScalar:primary dataType:MPSDataTypeFloat32];

            scaledInverseSqrtVariance = [mpsGraph divisionWithPrimaryTensor:primaryTensor
                                                            secondaryTensor:sqrtVariance
                                                                       name:nil];
            // Update saved mean and inverse std tensor
            saveMeanTensor = batchMeanTensor;
            saveVarTensor = scaledInverseSqrtVariance;
          }
          else { // Test
            TORCH_CHECK(has_running_mean);
            saveMeanTensor = [mpsGraph identityWithTensor:runningMeanTensor
                                                     name:nil];
            saveVarTensor = [mpsGraph identityWithTensor:runningVarTensor
                                                    name:nil];
            varTensor = saveVarTensor;
          }

          // Compute output of batch norm
          MPSGraphTensor* outputTensor = [mpsGraph normalizationWithTensor:inputTensor
                                                                meanTensor:saveMeanTensor
                                                            varianceTensor:varTensor
                                                               gammaTensor:weightTensor
                                                                betaTensor:biasTensor
                                                                   epsilon:(float)epsilon
                                                                      name:nil];

          // Reshape saved mean and var to fit output
          saveMeanTensor = [mpsGraph reshapeTensor:saveMeanTensor
                                         withShape:@[new_mean_shape[channelsDim]]
                                               name:nil];
          saveVarTensor = [mpsGraph reshapeTensor:saveVarTensor
                                        withShape:@[new_mean_shape[channelsDim]]
                                             name:nil];

          if(train && has_running_mean) {
            // Running stats inplace update
            runningMeanInplaceUpdate = [mpsGraph reshapeTensor:updatedRunningMeanTensor
                                                     withShape:@[input_shape[channelsDim]]
                                                          name:nil];
            runningVarInplaceUpdate = [mpsGraph reshapeTensor:updatedRunningVarTensor
                                                    withShape:@[input_shape[channelsDim]]
                                                         name:nil];
          }

          newCachedGraph->inputTensor_ = inputTensor;
          newCachedGraph->weightTensor_ = weightTensor;
          newCachedGraph->biasTensor_ = biasTensor;
          newCachedGraph->runningMeanTensor_ = runningMeanTensor;
          newCachedGraph->runningVarTensor_ = runningVarTensor;
          newCachedGraph->outputTensor_ = outputTensor;
          newCachedGraph->saveMeanTensor_ = saveMeanTensor;
          newCachedGraph->saveVarTensor_ = saveVarTensor;
          newCachedGraph->runningMeanInplaceUpdate_ = runningMeanInplaceUpdate;
          newCachedGraph->runningVarInplaceUpdate_ = runningVarInplaceUpdate;
        }
        return newCachedGraph;
      });
      cachedGraph = static_cast<CachedGraph *>(tmpCachedGraph);
    }

    auto inputPlaceholder = native_mps::Placeholder(cachedGraph->inputTensor_, self, input_shape, executeGatherOp);
    auto weightPlaceholder = native_mps::Placeholder();
    if(has_weight)
      weightPlaceholder = native_mps::Placeholder(cachedGraph->weightTensor_, weight_opt.value(), new_mean_shape);
    auto biasPlaceholder = native_mps::Placeholder();
    if(has_bias)
      biasPlaceholder = native_mps::Placeholder(cachedGraph->biasTensor_, bias_opt.value(), new_mean_shape);
    auto runningMeanPlaceholder = native_mps::Placeholder();
    auto runningVarPlaceholder = native_mps::Placeholder();
    if(has_running_mean) {
      runningMeanPlaceholder = native_mps::Placeholder(cachedGraph->runningMeanTensor_, running_mean_opt.value(), new_mean_shape);
      runningVarPlaceholder = native_mps::Placeholder(cachedGraph->runningVarTensor_, running_var_opt.value(), new_mean_shape);
    }

    auto runningMeanInplaceUpdatePlaceholder = native_mps::Placeholder();
    auto runningVarInplaceUpdatePlaceholder = native_mps::Placeholder();

    if(train && has_running_mean) {
      runningMeanInplaceUpdatePlaceholder = native_mps::Placeholder(cachedGraph->runningMeanInplaceUpdate_, running_mean_opt.value());
      runningVarInplaceUpdatePlaceholder = native_mps::Placeholder(cachedGraph->runningVarInplaceUpdate_, running_var_opt.value());
    }

    auto outputPlaceholder = native_mps::Placeholder(cachedGraph->outputTensor_, output, input_shape, false);
    auto saveMeanPlaceholder = native_mps::Placeholder(cachedGraph->saveMeanTensor_, save_mean);
    auto saveVarPlaceholder = native_mps::Placeholder(cachedGraph->saveVarTensor_, save_var);

    NSMutableDictionary *feeds = [[NSMutableDictionary new] autorelease];
    feeds[inputPlaceholder.getMPSGraphTensor()] = inputPlaceholder.getMPSGraphTensorData();
    if(has_weight)
      feeds[weightPlaceholder.getMPSGraphTensor()] = weightPlaceholder.getMPSGraphTensorData();
    if(has_bias)
      feeds[biasPlaceholder.getMPSGraphTensor()] = biasPlaceholder.getMPSGraphTensorData();
    if(has_running_mean) {
      feeds[runningMeanPlaceholder.getMPSGraphTensor()] = runningMeanPlaceholder.getMPSGraphTensorData();
      feeds[runningVarPlaceholder.getMPSGraphTensor()] = runningVarPlaceholder.getMPSGraphTensorData();
    }

    NSMutableDictionary *results = [[NSMutableDictionary new] autorelease];
    results[outputPlaceholder.getMPSGraphTensor()] = outputPlaceholder.getMPSGraphTensorData();
    results[saveMeanPlaceholder.getMPSGraphTensor()] = saveMeanPlaceholder.getMPSGraphTensorData();
    results[saveVarPlaceholder.getMPSGraphTensor()] = saveVarPlaceholder.getMPSGraphTensorData();

    // If train and has_running_mean, add updated running mean to the output
    if(train && has_running_mean) {
      results[runningMeanInplaceUpdatePlaceholder.getMPSGraphTensor()] = runningMeanInplaceUpdatePlaceholder.getMPSGraphTensorData();
      results[runningVarInplaceUpdatePlaceholder.getMPSGraphTensor()] = runningVarInplaceUpdatePlaceholder.getMPSGraphTensorData();
    }

    native_mps::runMPSGraph(stream, cachedGraph->graph(), feeds, results);

  }

  if(!train) {
    save_mean.resize_({0});
    save_var.resize_({0});
  }
  return std::tuple<Tensor&, Tensor&, Tensor&>(output, save_mean, save_var);
}

std::tuple<Tensor, Tensor, Tensor> batch_norm_mps
                  (const Tensor& self,
                   const c10::optional<Tensor>& weight_opt,
                   const c10::optional<Tensor>& bias_opt,
                   const c10::optional<Tensor>& running_mean_opt,
                   const c10::optional<Tensor>& running_var_opt,
                   bool train,
                   double momentum,
                   double epsilon) {

  const auto memory_format = self.suggest_memory_format();

  auto output = at::native::empty_mps(
          self.sizes(),
          self.scalar_type(),
          c10::nullopt,
          kMPS,
          c10::nullopt,
          memory_format);

  int64_t n_input = self.size(1);

  auto save_mean = at::native::empty_mps(
              {n_input},
              self.scalar_type(),
              // TODO: Accumulate type?
              // at::toAccumulateType(self.scalar_type(), /*is_cuda=*/false),
              c10::nullopt,
              kMPS,
              c10::nullopt,
              c10::nullopt);
  auto save_var = at::native::empty_mps(
              {n_input},
              self.scalar_type(),
              // TODO: Accumulate type?
              // at::toAccumulateType(self.scalar_type(), /*is_cuda=*/false),
              c10::nullopt,
              kMPS,
              c10::nullopt,
              c10::nullopt);

  at::native::batch_norm_mps_out(
      self,
      weight_opt,
      bias_opt,
      running_mean_opt,
      running_var_opt,
      train,
      momentum,
      epsilon,
      output,
      save_mean,
      save_var);
  return std::make_tuple(output, save_mean, save_var);
}

std::tuple<Tensor, Tensor, Tensor> _batch_norm_legit_mps
                  (const Tensor& self,
                   const c10::optional<Tensor>& weight_opt,
                   const c10::optional<Tensor>& bias_opt,
                   Tensor& running_mean,
                   Tensor& running_var,
                   bool train,
                   double momentum,
                   double epsilon) {

  return batch_norm_mps(self, weight_opt, bias_opt, running_mean, running_var, train, momentum, epsilon);
}

std::tuple<Tensor, Tensor, Tensor> _batch_norm_legit_no_stats_mps
                  (const Tensor& self,
                   const c10::optional<Tensor>& weight_opt,
                   const c10::optional<Tensor>& bias_opt,
                   bool train,
                   double momentum,
                   double epsilon) {

  return batch_norm_mps(self, weight_opt, bias_opt, Tensor(), Tensor(), train, momentum, epsilon);
}

std::tuple<Tensor&, Tensor&, Tensor&> _batch_norm_legit_mps_out
                   (const Tensor& self,
                    const c10::optional<Tensor>& weight_opt,
                    const c10::optional<Tensor>& bias_opt,
                    Tensor& running_mean,
                    Tensor& running_var,
                    bool train, double momentum, double epsilon,
                    Tensor& output,
                    Tensor& save_mean,
                    Tensor& save_var) {
  return batch_norm_mps_out(self, weight_opt, bias_opt, running_mean, running_var, train, momentum, epsilon, output, save_mean, save_var);
}

std::tuple<Tensor&, Tensor&, Tensor&> _batch_norm_legit_no_stats_mps_out
                   (const Tensor& self,
                    const c10::optional<Tensor>& weight_opt,
                    const c10::optional<Tensor>& bias_opt,
                    bool train, double momentum, double epsilon,
                    Tensor& output,
                    Tensor& save_mean,
                    Tensor& save_var) {
  return batch_norm_mps_out(self, weight_opt, bias_opt, Tensor(), Tensor(), train, momentum, epsilon, output, save_mean, save_var);
}

string get_mem_string(c10::MemoryFormat memory_format) {
  string mem_format_key;
  switch(memory_format) {
    case at::MemoryFormat::Contiguous:
      mem_format_key = "Contiguous";
      break;
    case at::MemoryFormat::ChannelsLast:
      mem_format_key = "ChannelsLast";
      break;
    default:
      assert(0 && "Invalid memory format\n");
  }

  return mem_format_key;
}

// Batch norm backward
std::tuple<Tensor, Tensor, Tensor> batch_norm_backward_mps
                  (const Tensor& grad_out,
                   const Tensor& input,
                   const c10::optional<Tensor>& weight_opt,
                   const c10::optional<Tensor>& running_mean_opt,
                   const c10::optional<Tensor>& running_var_opt,
                   const c10::optional<Tensor>& save_mean_opt,
                   const c10::optional<Tensor>& save_var_opt,
                   bool train,
                   double epsilon,
                   std::array<bool,3> grad_input_mask) {

  Tensor grad_input;
  Tensor grad_weight;
  Tensor grad_bias;

  const auto memory_format = input.suggest_memory_format();

  if (grad_input_mask[0]) {
    grad_input = at::native::empty_mps(input.sizes(),
                                       input.scalar_type(),
                                       c10::nullopt,
                                       kMPS,
                                       c10::nullopt,
                                       memory_format);
  }
  // Assuming that if grad_input_mask of weight is 1, then the weight is available
  if (grad_input_mask[1]) {
    grad_weight = at::native::empty_mps(weight_opt.value().sizes(),
                                        weight_opt.value().scalar_type(),
                                        c10::nullopt,
                                        kMPS,
                                        c10::nullopt,
                                        at::MemoryFormat::Contiguous);
  }
  if (grad_input_mask[2]) {
    grad_bias = at::native::empty_mps(weight_opt.value().sizes(),
                                      weight_opt.value().scalar_type(),
                                      c10::nullopt,
                                      kMPS,
                                      c10::nullopt,
                                      at::MemoryFormat::Contiguous);
  }

  namespace native_mps = at::native::mps;

  // Derive from MPSCachedGraph
  struct CachedGraph : public native_mps::MPSCachedGraph
  {
    CachedGraph(MPSGraph *graph) : MPSCachedGraph(graph) {}
    MPSGraphTensor* gradOutputTensor_ = nil;
    MPSGraphTensor* inputTensor_ = nil;
    MPSGraphTensor* weightTensor_ = nil;
    MPSGraphTensor* runningMeanTensor_ = nil;
    MPSGraphTensor* runningVarTensor_ = nil;
    MPSGraphTensor* saveMeanTensor_ = nil;
    MPSGraphTensor* saveVarTensor_ = nil;
    MPSGraphTensor* gradInputTensor_ = nil;
    MPSGraphTensor* gradWeightTensor_ = nil;
    MPSGraphTensor* gradBiasTensor_ = nil;
  };

  native_mps::MPSGraphCache* cache_ = native_mps::MPSGraphCache::getInstance();

  auto stream = at::mps::getCurrentMPSStream();

  const bool has_running_mean = (running_mean_opt.has_value() && running_mean_opt->defined());
  const bool has_running_var = (running_var_opt.has_value() && running_var_opt->defined());
  TORCH_CHECK(has_running_mean == has_running_var);
  const bool has_save_mean = (save_mean_opt.has_value() && save_mean_opt->defined());
  const bool has_save_var = (save_var_opt.has_value() && save_var_opt->defined());
  TORCH_CHECK(has_save_mean == has_save_var);

  const bool has_weight = (weight_opt.has_value() && weight_opt->defined());

  if (grad_input.numel() == 0) {
    return std::make_tuple(grad_input, grad_weight, grad_bias);
  }

  @autoreleasepool {

    string mem_format_key;
    switch(memory_format) {
      case at::MemoryFormat::Contiguous:
        mem_format_key = "Contiguous";
        break;
      case at::MemoryFormat::ChannelsLast:
        mem_format_key = "ChannelsLast";
        break;
      default:
        assert(0 && "Check should have been done earlier\n");
    }

    MPSShape* input_shape_readonly = mps::getMPSShape(input);
    int num_input_dims = [input_shape_readonly count];
    NSMutableArray<NSNumber*>* input_shape = [NSMutableArray<NSNumber*> arrayWithCapacity:num_input_dims];
    // Broadcast with input
    NSMutableArray<NSNumber*>* new_mean_shape = [NSMutableArray<NSNumber*> arrayWithCapacity:num_input_dims];
    // Reduction axes
    NSMutableArray<NSNumber*>* axes = [NSMutableArray<NSNumber*> arrayWithCapacity:(num_input_dims-1)];

    get_shapes(input_shape_readonly, input_shape, new_mean_shape, axes, num_input_dims, memory_format, true);

    NSString* ns_shape_key = [[input_shape valueForKey:@"description"] componentsJoinedByString:@","];

    string key = "batch_norm_backward_mps:" + mem_format_key + ":" + std::to_string(epsilon) + ":"
                      + std::to_string(train) + ":"
                      + std::to_string(has_running_mean) + ":"
                      + std::to_string(has_weight) + ":"
                      + [ns_shape_key UTF8String] + ":" + native_mps::getMPSTypeString(input.scalar_type());
    auto input_mps_dtype = native_mps::getMPSDataType(input.scalar_type());
    CachedGraph* cachedGraph = static_cast<CachedGraph *>(cache_->LookUp(key));

    if(!cachedGraph) {
      native_mps::MPSCachedGraph *tmpCachedGraph = cache_->CreateCachedGraph(key, ^ native_mps::MPSCachedGraph * () {

        CachedGraph *newCachedGraph = nil;

        @autoreleasepool {
          MPSGraph* mpsGraph = native_mps::make_mps_graph();
          newCachedGraph = new CachedGraph(mpsGraph);

          // NCHW - Channels dim is 1
          int channelsDim = 1;

          MPSGraphTensor* inputTensorOriginal = native_mps::mpsGraphRankedPlaceHolder(mpsGraph, input_mps_dtype, input_shape);
          // Shape is the ORIGINAL NCHW shape
          MPSGraphTensor* gradOutputTensor = native_mps::mpsGraphRankedPlaceHolder(mpsGraph, native_mps::getMPSDataType(grad_out.scalar_type()), input_shape_readonly);
          MPSGraphTensor* weightTensor = nil;
          if(has_weight)
            weightTensor = native_mps::mpsGraphRankedPlaceHolder(mpsGraph, native_mps::getMPSDataType(weight_opt.value().scalar_type()), new_mean_shape);
          MPSGraphTensor* runningMeanTensor = nil;
          MPSGraphTensor* runningVarTensor = nil;
          if(has_running_mean) {
            runningMeanTensor = native_mps::mpsGraphRankedPlaceHolder(mpsGraph, native_mps::getMPSDataType(running_mean_opt.value().scalar_type()), new_mean_shape);
            runningVarTensor = native_mps::mpsGraphRankedPlaceHolder(mpsGraph, native_mps::getMPSDataType(running_var_opt.value().scalar_type()), new_mean_shape);
          }

          // Mean and inv std tensors to be saved and returned
          MPSGraphTensor* saveMeanTensor = nil;
          MPSGraphTensor* saveVarTensor = nil;
          if(has_save_mean) {
            saveMeanTensor = native_mps::mpsGraphRankedPlaceHolder(mpsGraph, native_mps::getMPSDataType(save_mean_opt.value().scalar_type()), new_mean_shape);
            saveVarTensor = native_mps::mpsGraphRankedPlaceHolder(mpsGraph, native_mps::getMPSDataType(save_var_opt.value().scalar_type()), new_mean_shape);
          }

          MPSGraphTensor* gradInputTensor = nil;
          MPSGraphTensor* gradWeightTensor = nil;
          MPSGraphTensor* gradBiasTensor = nil;
          MPSGraphTensor* inputTensor = nil;

          if(memory_format == at::MemoryFormat::Contiguous)
            inputTensor = inputTensorOriginal;
          else {
            // Reshape/transpose the input as needed
            auto N = input_shape[0];
            auto H = input_shape[1];
            auto W = input_shape[2];
            auto C = input_shape[3];

            inputTensor = [mpsGraph reshapeTensor:inputTensorOriginal
                                        withShape:@[N, ([NSNumber numberWithInt:[H intValue]* [W intValue]]), C]
                                             name:nil];
            inputTensor = [mpsGraph transposeTensor:inputTensor
                                          dimension:1
                                      withDimension:2
                                               name:nil];
            inputTensor = [mpsGraph reshapeTensor:inputTensor
                                        withShape:@[N, C, H, W]
                                             name:nil];
          }

          if(train) {
            // Use save_mean and save_var
            float primary = 1.0f;
            MPSGraphTensor *primaryTensor = [mpsGraph constantWithScalar:primary dataType:MPSDataTypeFloat32];
            MPSGraphTensor *epsilonTensor = [mpsGraph constantWithScalar:(float)epsilon dataType:MPSDataTypeFloat32];
            MPSGraphTensor *revertSaveVarTensor = saveVarTensor;
            revertSaveVarTensor = [mpsGraph divisionWithPrimaryTensor: primaryTensor
                                                      secondaryTensor: revertSaveVarTensor
                                                                 name: nil];
            revertSaveVarTensor = [mpsGraph multiplicationWithPrimaryTensor: revertSaveVarTensor
                                                            secondaryTensor: revertSaveVarTensor
                                                                       name: nil];
            revertSaveVarTensor = [mpsGraph subtractionWithPrimaryTensor: revertSaveVarTensor
                                                         secondaryTensor: epsilonTensor
                                                                    name: nil];
            if(grad_input_mask[1]) {
              gradWeightTensor = [mpsGraph normalizationGammaGradientWithIncomingGradientTensor:gradOutputTensor
                                                                                   sourceTensor:inputTensor
                                                                                     meanTensor:saveMeanTensor
                                                                                 varianceTensor:revertSaveVarTensor
                                                                                  reductionAxes:axes
                                                                                        epsilon:(float)epsilon
                                                                                           name:nil];
            }
            if(grad_input_mask[2]) {
              gradBiasTensor = [mpsGraph normalizationBetaGradientWithIncomingGradientTensor:gradOutputTensor
                                                                                sourceTensor:inputTensor
                                                                               reductionAxes:axes
                                                                                        name:nil];
            }
            if(grad_input_mask[0]) {
              gradInputTensor = [mpsGraph normalizationGradientWithIncomingGradientTensor:gradOutputTensor
                                                                             sourceTensor:inputTensor
                                                                               meanTensor:saveMeanTensor
                                                                           varianceTensor:revertSaveVarTensor
                                                                              gammaTensor:weightTensor
                                                                      gammaGradientTensor:gradWeightTensor
                                                                       betaGradientTensor:gradBiasTensor
                                                                            reductionAxes:axes
                                                                                  epsilon:(float) epsilon
                                                                                     name:nil];
            }
          }
          else {
            // Use running mean and running var
            MPSGraphTensor* rsqrtTensor = nil;
            MPSGraphTensor* epsilonTensor = nil;
            if(grad_input_mask[1]) {
              epsilonTensor = [mpsGraph constantWithScalar:(float)epsilon
                                                     shape:@[@1]
                                                  dataType:input_mps_dtype];
              MPSGraphTensor* xMinusMean = [mpsGraph subtractionWithPrimaryTensor:inputTensor
                                                                  secondaryTensor:runningMeanTensor
                                                                             name:nil];
              MPSGraphTensor* varianceEpsTensor = [mpsGraph additionWithPrimaryTensor:runningVarTensor
                                                                      secondaryTensor:epsilonTensor
                                                                                 name:nil];
              rsqrtTensor = [mpsGraph reverseSquareRootWithTensor:varianceEpsTensor
                                                             name:nil];
              MPSGraphTensor* bnForwardTensor = [mpsGraph multiplicationWithPrimaryTensor:xMinusMean
                                                                          secondaryTensor:rsqrtTensor
                                                                                     name:nil];
              MPSGraphTensor* gradBnMulTensor = [mpsGraph multiplicationWithPrimaryTensor:bnForwardTensor
                                                                          secondaryTensor:gradOutputTensor
                                                                                     name:nil];
              gradWeightTensor = [mpsGraph reductionSumWithTensor:gradBnMulTensor
                                                             axes:axes
                                                             name:nil];
            }
            if(grad_input_mask[2]) {
              gradBiasTensor = [mpsGraph normalizationBetaGradientWithIncomingGradientTensor:gradOutputTensor
                                                                                sourceTensor:inputTensor
                                                                               reductionAxes:axes
                                                                                        name:nil];
            }
            if(grad_input_mask[0]) {

              MPSGraphTensor* unitTensor = [mpsGraph constantWithScalar:1.0
                                                                  shape:input_shape_readonly
                                                               dataType:input_mps_dtype];
              if(!epsilonTensor)
                epsilonTensor = [mpsGraph constantWithScalar:(float)epsilon
                                                       shape:@[@1]
                                                    dataType:input_mps_dtype];
              if(!rsqrtTensor) {
                MPSGraphTensor* varianceEpsTensor = [mpsGraph additionWithPrimaryTensor:runningVarTensor
                                                                      secondaryTensor:epsilonTensor
                                                                                 name:nil];
                rsqrtTensor = [mpsGraph reverseSquareRootWithTensor:varianceEpsTensor
                                                               name:nil];
              }

              gradInputTensor = [mpsGraph multiplicationWithPrimaryTensor:unitTensor
                                                          secondaryTensor:rsqrtTensor
                                                                     name:nil];
              if(has_weight)
                gradInputTensor = [mpsGraph multiplicationWithPrimaryTensor:gradInputTensor
                                                            secondaryTensor:weightTensor
                                                                       name:nil];
              gradInputTensor = [mpsGraph multiplicationWithPrimaryTensor:gradInputTensor
                                                          secondaryTensor:gradOutputTensor
                                                                     name:nil];
            }
          }

          if(grad_input_mask[1]) {
            gradWeightTensor = [mpsGraph reshapeTensor:gradWeightTensor
                                             withShape:@[input_shape_readonly[channelsDim]]
                                                  name:nil];
          }
          if(grad_input_mask[2]) {
            gradBiasTensor = [mpsGraph reshapeTensor:gradBiasTensor
                                           withShape:@[input_shape_readonly[channelsDim]]
                                                name:nil];
          }

          MPSGraphTensor* gradInputTensorFinal = nil;

          if(memory_format == at::MemoryFormat::Contiguous)
            gradInputTensorFinal = gradInputTensor;
          else {
            // Reshape/transpose the input as needed
            auto N = input_shape[0];
            auto H = input_shape[1];
            auto W = input_shape[2];
            auto C = input_shape[3];

            gradInputTensorFinal = [mpsGraph reshapeTensor:gradInputTensor
                                                 withShape:@[N, C, ([NSNumber numberWithInt:[H intValue]* [W intValue]])]
                                                      name:nil];
            gradInputTensorFinal = [mpsGraph transposeTensor:gradInputTensorFinal
                                                   dimension:1
                                               withDimension:2
                                                        name:nil];
            gradInputTensorFinal = [mpsGraph reshapeTensor:gradInputTensorFinal
                                                 withShape:@[N, H, W, C]
                                                      name:nil];
          }

          newCachedGraph->gradOutputTensor_ = gradOutputTensor;
          newCachedGraph->inputTensor_ = inputTensorOriginal;
          newCachedGraph->weightTensor_ = weightTensor;
          newCachedGraph->runningMeanTensor_ = runningMeanTensor;
          newCachedGraph->runningVarTensor_ = runningVarTensor;
          newCachedGraph->saveMeanTensor_ = saveMeanTensor;
          newCachedGraph->saveVarTensor_ = saveVarTensor;
          newCachedGraph->gradInputTensor_ = gradInputTensorFinal;
          newCachedGraph->gradWeightTensor_ = gradWeightTensor;
          newCachedGraph->gradBiasTensor_ = gradBiasTensor;
        }
        return newCachedGraph;
      });
      cachedGraph = static_cast<CachedGraph *>(tmpCachedGraph);
    }

    auto inputPlaceholder = native_mps::Placeholder(cachedGraph->inputTensor_, input, input_shape);
    auto gradOutputPlaceholder = native_mps::Placeholder(cachedGraph->gradOutputTensor_, grad_out, input_shape_readonly);
    auto weightPlaceholder = native_mps::Placeholder();
    if(has_weight)
      weightPlaceholder = native_mps::Placeholder(cachedGraph->weightTensor_, weight_opt.value(), new_mean_shape);
    auto runningMeanPlaceholder = native_mps::Placeholder();
    auto runningVarPlaceholder = native_mps::Placeholder();
    if(has_running_mean) {
      runningMeanPlaceholder = native_mps::Placeholder(cachedGraph->runningMeanTensor_, running_mean_opt.value(), new_mean_shape);
      runningVarPlaceholder = native_mps::Placeholder(cachedGraph->runningVarTensor_, running_var_opt.value(), new_mean_shape);
    }
    auto saveMeanPlaceholder = native_mps::Placeholder();
    auto saveVarPlaceholder = native_mps::Placeholder();
    if(has_save_mean) {
      saveMeanPlaceholder = native_mps::Placeholder(cachedGraph->saveMeanTensor_, save_mean_opt.value(), new_mean_shape);
      saveVarPlaceholder = native_mps::Placeholder(cachedGraph->saveVarTensor_, save_var_opt.value(), new_mean_shape);
    }

    auto gradInputPlaceholder = native_mps::Placeholder();
    if(grad_input_mask[0])
      gradInputPlaceholder = native_mps::Placeholder(cachedGraph->gradInputTensor_, grad_input, input_shape);
    auto gradWeightPlaceholder = native_mps::Placeholder();
    if(grad_input_mask[1])
      gradWeightPlaceholder = native_mps::Placeholder(cachedGraph->gradWeightTensor_, grad_weight);
    auto gradBiasPlaceholder = native_mps::Placeholder();;
    if(grad_input_mask[2])
      gradBiasPlaceholder = native_mps::Placeholder(cachedGraph->gradBiasTensor_, grad_bias);

    NSMutableDictionary *feeds = [[NSMutableDictionary new] autorelease];
    feeds[inputPlaceholder.getMPSGraphTensor()] = inputPlaceholder.getMPSGraphTensorData();
    feeds[gradOutputPlaceholder.getMPSGraphTensor()] = gradOutputPlaceholder.getMPSGraphTensorData();
    if(has_weight)
      feeds[weightPlaceholder.getMPSGraphTensor()] = weightPlaceholder.getMPSGraphTensorData();
    if(has_running_mean) {
      feeds[runningMeanPlaceholder.getMPSGraphTensor()] = runningMeanPlaceholder.getMPSGraphTensorData();
      feeds[runningVarPlaceholder.getMPSGraphTensor()] = runningVarPlaceholder.getMPSGraphTensorData();
    }
    if(has_save_mean) {
      feeds[saveMeanPlaceholder.getMPSGraphTensor()] = saveMeanPlaceholder.getMPSGraphTensorData();
      feeds[saveVarPlaceholder.getMPSGraphTensor()] = saveVarPlaceholder.getMPSGraphTensorData();
    }

    NSMutableDictionary *results = [[NSMutableDictionary new] autorelease];
    if(grad_input_mask[0])
      results[gradInputPlaceholder.getMPSGraphTensor()] = gradInputPlaceholder.getMPSGraphTensorData();
    if(grad_input_mask[1])
      results[gradWeightPlaceholder.getMPSGraphTensor()] = gradWeightPlaceholder.getMPSGraphTensorData();
    if(grad_input_mask[2])
      results[gradBiasPlaceholder.getMPSGraphTensor()] = gradBiasPlaceholder.getMPSGraphTensorData();

    native_mps::runMPSGraph(stream, cachedGraph->graph(), feeds, results);

  }

  return std::make_tuple(grad_input, grad_weight, grad_bias);

}

// Layer norm forward for MPS
std::tuple<Tensor, Tensor, Tensor> layer_norm_mps(
    const Tensor& input,
    IntArrayRef normalized_shape,
    const c10::optional<Tensor>& weight_opt,
    const c10::optional<Tensor>& bias_opt,
    double eps) {

  c10::MaybeOwned<Tensor> weight_maybe_owned = at::borrow_from_optional_tensor(weight_opt);
  const Tensor& weight = *weight_maybe_owned;
  c10::MaybeOwned<Tensor> bias_maybe_owned = at::borrow_from_optional_tensor(bias_opt);
  const Tensor& bias = *bias_maybe_owned;

  auto M_N = _check_layer_norm_inputs(input, normalized_shape, weight, bias);
  auto M = M_N.first;
  auto X = input.expect_contiguous();
  auto gamma = weight.expect_contiguous();

  auto input_shape = input.sizes();
  const auto input_ndim = input.dim();
  const int normalized_ndim = normalized_shape.size();
  // NOLINTNEXTLINE(bugprone-narrowing-conversions,cppcoreguidelines-narrowing-conversions)
  const int axis = input_ndim - normalized_ndim;
  at::Tensor input_reshaped = input.numel() == 0 ? input.reshape({1, M, 0}) : input.reshape({1, M, -1});
  // Unlike Batch Normalization, which applies scalar scale and bias for each
  // entire channel/plane with the affine option, Layer Normalization applies
  // per-element scale and bias. E.g. For input {N, C, H, W}, weight for
  // batchnorm has shape {C} while weight for layernorm has shape {H, W} or {W}.
  auto outputs = at::native_batch_norm(
      input_reshaped, /*weight=*/{}, /*bias=*/{}, /*running_mean=*/{},
      /*running_var=*/{}, /*training=*/true, /*momentum=*/0, eps);
  at::Tensor out = std::get<0>(outputs);
  out = out.view(input_shape);
  if (weight.defined() && bias.defined()) {
    out = bias.addcmul(out, weight, 1);
  } else if (weight.defined()) {
    out = out.mul(weight);
  } else if (bias.defined()) {
    out = out.add(bias);
  }
  at::Tensor mean = std::get<1>(outputs);
  at::Tensor variance = std::get<2>(outputs);

  std::vector<int64_t> stat_shape;
  for (const auto idx : c10::irange(axis)) {
    stat_shape.push_back(input_shape[idx]);
  }
  for (const auto idx : c10::irange(axis, input.dim())) {
    (void)idx; // Suppress unused variable
    stat_shape.push_back(1);
  }
  mean = mean.view(stat_shape);
  variance = variance.view(stat_shape);
  return std::make_tuple(out, mean, variance);
}

std::tuple<Tensor, Tensor, Tensor> layer_norm_backward_mps(
    const Tensor& grad_out,
    const Tensor& input,
    IntArrayRef normalized_shape,
    const Tensor& mean,
    const Tensor& rstd,
    const c10::optional<Tensor>& weight_opt /* optional */,
    const c10::optional<Tensor>& bias_opt /* optional */,
    std::array<bool, 3> grad_input_mask) {

  c10::MaybeOwned<Tensor> weight_maybe_owned =
      at::borrow_from_optional_tensor(weight_opt);
  const Tensor& weight = *weight_maybe_owned;
  c10::MaybeOwned<Tensor> bias_maybe_owned =
      at::borrow_from_optional_tensor(bias_opt);
  const Tensor& bias = *bias_maybe_owned;

  auto M_N = _check_layer_norm_inputs(input, normalized_shape, weight, bias);
  auto M = M_N.first;
  auto N = M_N.second;
  auto X = input.expect_contiguous();
  auto gamma = weight.expect_contiguous();
  auto beta = bias.expect_contiguous();
  auto dOut = grad_out.expect_contiguous();

  Tensor grad_input;
  Tensor grad_weight;
  Tensor grad_bias;
  if (grad_input_mask[0]) {
    grad_input = at::native::empty_like(
        *X,
        c10::nullopt /* dtype */,
        c10::nullopt /* layout */,
        kMPS /* device */,
        c10::nullopt /* pin_memory */,
        at::MemoryFormat::Contiguous);
  }
  if (grad_input_mask[1]) {
    grad_weight = M > 0 ? at::native::empty_like(
                         *gamma,
                         c10::nullopt /* dtype */,
                         c10::nullopt /* layout */,
                         kMPS /* device */,
                         c10::nullopt /* pin_memory */,
                         at::MemoryFormat::Contiguous)
                   : at::native::zeros_like(
                         *gamma,
                         c10::nullopt /* dtype */,
                         c10::nullopt /* layout */,
                         kMPS /* device */,
                         c10::nullopt /* pin_memory */,
                         at::MemoryFormat::Contiguous);
  }
  if (grad_input_mask[2]) {
    grad_bias = M > 0 ? at::native::empty_like(
                        *beta,
                        c10::nullopt /* dtype */,
                        c10::nullopt /* layout */,
                        kMPS /* device */,
                        c10::nullopt /* pin_memory */,
                        at::MemoryFormat::Contiguous)
                  : at::native::zeros_like(
                        *beta,
                        c10::nullopt /* dtype */,
                        c10::nullopt /* layout */,
                        kMPS /* device */,
                        c10::nullopt /* pin_memory */,
                        at::MemoryFormat::Contiguous);
  }
  if (M > 0) {

    namespace native_mps = at::native::mps;

    // Derive from MPSCachedGraph
    struct CachedGraph : public native_mps::MPSCachedGraph
    {
      CachedGraph(MPSGraph *graph) : MPSCachedGraph(graph) {}
      MPSGraphTensor* gradOutputTensor_ = nil;
      MPSGraphTensor* inputTensor_ = nil;
      MPSGraphTensor* weightTensor_ = nil;
      MPSGraphTensor* meanTensor_ = nil;
      MPSGraphTensor* rstdTensor_ = nil;
      MPSGraphTensor* gradInputTensor_ = nil;
      MPSGraphTensor* gradWeightTensor_ = nil;
      MPSGraphTensor* gradBiasTensor_ = nil;
    };

    native_mps::MPSGraphCache* cache_ = native_mps::MPSGraphCache::getInstance();

    auto stream = at::mps::getCurrentMPSStream();

    const bool has_weight = (weight_opt.has_value() && weight_opt->defined());

    if (grad_input.numel() == 0) {
      return std::make_tuple(grad_input, grad_weight, grad_bias);
    }

    // const auto memory_format = input.suggest_memory_format();

    @autoreleasepool {

      MPSShape* input_shape = mps::getMPSShape(*X);
      MPSShape* gamma_shape = mps::getMPSShape(normalized_shape);

      auto num_normalized_dims = [gamma_shape count];
      auto num_channel_dims = [input_shape count] - num_normalized_dims;

      NSMutableArray<NSNumber*>* gamma_axes = [NSMutableArray<NSNumber*> arrayWithCapacity:num_channel_dims];

<<<<<<< HEAD
      for(int i = 0; i < num_channel_dims; i++)
        gamma_axes[i] = [NSNumber numberWithInt:i];
=======
      for (const auto i : c10::irange(num_channel_dims))
        gamma_axes[i] = [NSNumber numberWithInt:static_cast<int>(i)];
>>>>>>> 688427b5

      // Axes along which to reduce to get "batch norm" gradient
      // This will be applied on shape [1, M, -1]
      NSMutableArray<NSNumber*>* bn_axes = [NSMutableArray<NSNumber*> arrayWithCapacity:num_normalized_dims];
<<<<<<< HEAD
      for(int i = 0; i < num_normalized_dims; i++)
        bn_axes[i] = [NSNumber numberWithInt:(1+1+i)];
=======
      for (const auto i : c10::irange(num_normalized_dims))
        bn_axes[i] = [NSNumber numberWithInt:static_cast<int>(1 + 1 + i)];
>>>>>>> 688427b5

      // Shape of input to do "batch norm" backward
      // This is [1, M, -1]
      NSMutableArray<NSNumber*>* bn_shape = [NSMutableArray<NSNumber*> arrayWithCapacity:(num_normalized_dims+2)];
      bn_shape[0] = [NSNumber numberWithInt:1];
      bn_shape[1] = [NSNumber numberWithInt:M];
<<<<<<< HEAD
      for(int i = 0; i < num_normalized_dims; i++)
        bn_shape[i+2] = input_shape[i+num_channel_dims];
=======
      for (const auto i : c10::irange(num_normalized_dims))
        bn_shape[i + 2] = input_shape[i + num_channel_dims];
>>>>>>> 688427b5

      // Shape of mean to do "batch norm" backward
      // This is [1, M, [1,1,1..1]]
      NSMutableArray<NSNumber*>* bn_mean_shape = [NSMutableArray<NSNumber*> arrayWithCapacity:(num_normalized_dims+2)];
      bn_mean_shape[0] = [NSNumber numberWithInt:1];
      bn_mean_shape[1] = [NSNumber numberWithInt:M];
<<<<<<< HEAD
      for(int i = 0; i < num_normalized_dims; i++)
        bn_mean_shape[i+2] = [NSNumber numberWithInt:1];
=======
      for (const auto i : c10::irange(num_normalized_dims))
        bn_mean_shape[i + 2] = [NSNumber numberWithInt:1];
>>>>>>> 688427b5

      // Shape of gamma to multiply with "batch norm" backward
      // This is [1, 1, -1]
      NSMutableArray<NSNumber*>* bn_gamma_shape = [NSMutableArray<NSNumber*> arrayWithCapacity:(num_normalized_dims+2)];
      bn_gamma_shape[0] = [NSNumber numberWithInt:1];
      bn_gamma_shape[1] = [NSNumber numberWithInt:1];
<<<<<<< HEAD
      for(int i = 0; i < num_normalized_dims; i++)
        bn_gamma_shape[i+2] = input_shape[i+num_channel_dims];

      string key = "layer_norm_backward_mps:"
                        + std::to_string(has_weight) + ":"
                        + native_mps::getArrayRefString(normalized_shape) + ":"
                        + native_mps::getArrayRefString((*X).sizes()) + ":"
                        + native_mps::getMPSTypeString((*X).scalar_type());
=======
      for (const auto i : c10::irange(num_normalized_dims))
        bn_gamma_shape[i + 2] = input_shape[i + num_channel_dims];
>>>>>>> 688427b5

      CachedGraph* cachedGraph = static_cast<CachedGraph *>(cache_->LookUp(key));

      if(!cachedGraph) {
        native_mps::MPSCachedGraph *tmpCachedGraph = cache_->CreateCachedGraph(key, ^ native_mps::MPSCachedGraph * () {

          CachedGraph *newCachedGraph = nil;

          @autoreleasepool {
            MPSGraph* mpsGraph = native_mps::make_mps_graph();
            newCachedGraph = new CachedGraph(mpsGraph);

            MPSGraphTensor* inputTensor = native_mps::mpsGraphRankedPlaceHolder(mpsGraph, *X);
            MPSGraphTensor* gradOutputTensor = native_mps::mpsGraphRankedPlaceHolder(mpsGraph, *dOut);
            MPSGraphTensor* weightTensor = nil;
            if(has_weight)
              weightTensor = native_mps::mpsGraphRankedPlaceHolder(mpsGraph, *gamma);

            // Mean and inv std tensors to be saved and returned
            MPSGraphTensor* meanTensor = native_mps::mpsGraphRankedPlaceHolder(mpsGraph, mean);
            MPSGraphTensor* rstdTensor = native_mps::mpsGraphRankedPlaceHolder(mpsGraph, rstd);

            MPSGraphTensor* gradInputTensor = nil;
            MPSGraphTensor* gradWeightTensor = nil;
            MPSGraphTensor* gradBiasTensor = nil;

            if(grad_input_mask[1]) {
              MPSGraphTensor* xMinusMean = [mpsGraph subtractionWithPrimaryTensor:inputTensor
                                                                  secondaryTensor:meanTensor
                                                                             name:nil];
              MPSGraphTensor* bnForwardTensor = [mpsGraph multiplicationWithPrimaryTensor:xMinusMean
                                                                          secondaryTensor:rstdTensor
                                                                                     name:nil];
              MPSGraphTensor* gradBnMulTensor = [mpsGraph multiplicationWithPrimaryTensor:bnForwardTensor
                                                                          secondaryTensor:gradOutputTensor
                                                                                     name:nil];
              gradWeightTensor = [mpsGraph reductionSumWithTensor:gradBnMulTensor
                                                             axes:gamma_axes
                                                             name:nil];
            }
            if(grad_input_mask[2]) {
              gradBiasTensor = [mpsGraph reductionSumWithTensor:gradOutputTensor
                                                           axes:gamma_axes
                                                           name:nil];
            }
            if(grad_input_mask[0]) {

              // Reshape input to [1, M, -1]
              // Reshape mean and rstd to [1, M, -1]
              // Reshape gamma to [1, 1, -1] (-1 has N dims)

              MPSGraphTensor* bnInputTensor = [mpsGraph reshapeTensor:inputTensor
                                                            withShape:bn_shape
                                                                 name:nil];
              MPSGraphTensor* bnGradOutputTensor = [mpsGraph reshapeTensor:gradOutputTensor
                                                                 withShape:bn_shape
                                                                      name:nil];
              // Do this at the end
              if(has_weight) {
                MPSGraphTensor* bnGammaTensor = [mpsGraph reshapeTensor:weightTensor
                                                              withShape:bn_gamma_shape
                                                                   name:nil];
                bnGradOutputTensor = [mpsGraph multiplicationWithPrimaryTensor:bnGradOutputTensor
                                                               secondaryTensor:bnGammaTensor
                                                                          name:nil];
              }
              MPSGraphTensor* bnMeanTensor = [mpsGraph reshapeTensor:meanTensor
                                                           withShape:bn_mean_shape
                                                                name:nil];
              MPSGraphTensor* bnRstdTensor = [mpsGraph reshapeTensor:rstdTensor
                                                           withShape:bn_mean_shape
                                                                name:nil];

              MPSGraphTensor* mulTensor = [mpsGraph constantWithScalar:N
                                                   shape:@[@1]
                                                dataType:MPSDataTypeInt32];

              MPSGraphTensor* numberToReduceTensor = mulTensor;

              MPSGraphTensor* cast2Tensor = [mpsGraph castTensor:numberToReduceTensor
                                                          toType:bnInputTensor.dataType
                                                            name:@"cast2Tensor"];

              MPSGraphTensor* sizeReciprocalTensor = [mpsGraph reciprocalWithTensor:cast2Tensor
                                                                               name:nil];

              // TODO: Reduce redundant computation
              MPSGraphTensor* xMinusMean = [mpsGraph subtractionWithPrimaryTensor:bnInputTensor
                                                                  secondaryTensor:bnMeanTensor
                                                                             name:nil];

              MPSGraphTensor* normalizedTensor = [mpsGraph multiplicationWithPrimaryTensor:xMinusMean
                                                                           secondaryTensor:bnRstdTensor
                                                                                      name:nil];

              MPSGraphTensor* bnGradMulTensor = [mpsGraph multiplicationWithPrimaryTensor:bnGradOutputTensor
                                                                          secondaryTensor:normalizedTensor
                                                                                     name:nil];

              MPSGraphTensor* gammaGradient = [mpsGraph reductionSumWithTensor:bnGradMulTensor
                                                                          axes:bn_axes
                                                                          name:nil];

              MPSGraphTensor* betaGradient = [mpsGraph reductionSumWithTensor:bnGradOutputTensor
                                                                         axes:bn_axes
                                                                         name:nil];

              MPSGraphTensor* gradient1 = [mpsGraph multiplicationWithPrimaryTensor:bnGradOutputTensor
                                                                    secondaryTensor:bnRstdTensor
                                                                               name:nil];

              MPSGraphTensor* gradient2_1 = [mpsGraph multiplicationWithPrimaryTensor:sizeReciprocalTensor
                                                                      secondaryTensor:xMinusMean
                                                                                 name:nil];

              // reverseVariance is square of rstd
              MPSGraphTensor* reverseVariance = [mpsGraph squareWithTensor:bnRstdTensor
                                                                      name:nil];
              MPSGraphTensor* gradient2_2 = [mpsGraph multiplicationWithPrimaryTensor:gammaGradient
                                                                      secondaryTensor:reverseVariance
                                                                                 name:nil];

              MPSGraphTensor* gradient2 = [mpsGraph multiplicationWithPrimaryTensor:gradient2_1
                                                                secondaryTensor:gradient2_2
                                                                           name:nil];

              MPSGraphTensor* gradient3_1 = [mpsGraph multiplicationWithPrimaryTensor:sizeReciprocalTensor
                                                                      secondaryTensor:betaGradient
                                                                                 name:nil];

              MPSGraphTensor* gradient3 = [mpsGraph multiplicationWithPrimaryTensor:gradient3_1
                                                                    secondaryTensor:bnRstdTensor
                                                                               name:nil];

              MPSGraphTensor* gradient4 = [mpsGraph subtractionWithPrimaryTensor:gradient1
                                                                 secondaryTensor:gradient2
                                                                            name:nil];

              MPSGraphTensor* gradient = [mpsGraph subtractionWithPrimaryTensor:gradient4
                                                                secondaryTensor:gradient3
                                                                           name:nil];

              gradInputTensor = [mpsGraph reshapeTensor:gradient
                                              withShape:input_shape
                                                   name:nil];

            }

            if(grad_input_mask[1]) {
              gradWeightTensor = [mpsGraph reshapeTensor:gradWeightTensor
                                               withShape:gamma_shape
                                                    name:nil];
            }
            if(grad_input_mask[2]) {
              gradBiasTensor = [mpsGraph reshapeTensor:gradBiasTensor
                                             withShape:gamma_shape
                                                  name:nil];
            }

            newCachedGraph->gradOutputTensor_ = gradOutputTensor;
            newCachedGraph->inputTensor_ = inputTensor;
            newCachedGraph->weightTensor_ = weightTensor;
            newCachedGraph->meanTensor_ = meanTensor;
            newCachedGraph->rstdTensor_ = rstdTensor;
            newCachedGraph->gradInputTensor_ = gradInputTensor;
            newCachedGraph->gradWeightTensor_ = gradWeightTensor;
            newCachedGraph->gradBiasTensor_ = gradBiasTensor;
          }
          return newCachedGraph;
        });
        cachedGraph = static_cast<CachedGraph *>(tmpCachedGraph);
      }

      auto inputPlaceholder = native_mps::Placeholder(cachedGraph->inputTensor_, *X);
      auto gradOutputPlaceholder = native_mps::Placeholder(cachedGraph->gradOutputTensor_, *dOut);
      auto weightPlaceholder = native_mps::Placeholder();
      if(has_weight)
        weightPlaceholder = native_mps::Placeholder(cachedGraph->weightTensor_, *gamma);
      auto saveMeanPlaceholder = native_mps::Placeholder(cachedGraph->meanTensor_, mean);
      auto saveVarPlaceholder = native_mps::Placeholder(cachedGraph->rstdTensor_, rstd);

      auto gradInputPlaceholder = native_mps::Placeholder();
      if(grad_input_mask[0])
        gradInputPlaceholder = native_mps::Placeholder(cachedGraph->gradInputTensor_, grad_input);
      auto gradWeightPlaceholder = native_mps::Placeholder();
      if(grad_input_mask[1])
        gradWeightPlaceholder = native_mps::Placeholder(cachedGraph->gradWeightTensor_, grad_weight);
      auto gradBiasPlaceholder = native_mps::Placeholder();;
      if(grad_input_mask[2])
        gradBiasPlaceholder = native_mps::Placeholder(cachedGraph->gradBiasTensor_, grad_bias);

      NSMutableDictionary *feeds = [[NSMutableDictionary new] autorelease];
      feeds[inputPlaceholder.getMPSGraphTensor()] = inputPlaceholder.getMPSGraphTensorData();
      feeds[gradOutputPlaceholder.getMPSGraphTensor()] = gradOutputPlaceholder.getMPSGraphTensorData();
      if(has_weight)
        feeds[weightPlaceholder.getMPSGraphTensor()] = weightPlaceholder.getMPSGraphTensorData();
      feeds[saveMeanPlaceholder.getMPSGraphTensor()] = saveMeanPlaceholder.getMPSGraphTensorData();
      feeds[saveVarPlaceholder.getMPSGraphTensor()] = saveVarPlaceholder.getMPSGraphTensorData();

      NSMutableDictionary *results = [[NSMutableDictionary new] autorelease];
      if(grad_input_mask[0])
        results[gradInputPlaceholder.getMPSGraphTensor()] = gradInputPlaceholder.getMPSGraphTensorData();
      if(grad_input_mask[1])
        results[gradWeightPlaceholder.getMPSGraphTensor()] = gradWeightPlaceholder.getMPSGraphTensorData();
      if(grad_input_mask[2])
        results[gradBiasPlaceholder.getMPSGraphTensor()] = gradBiasPlaceholder.getMPSGraphTensorData();

      native_mps::runMPSGraph(stream, cachedGraph->graph(), feeds, results);

  }

  }
  return std::make_tuple(std::move(grad_input), std::move(grad_weight), std::move(grad_bias));

}

} // namespace at::native<|MERGE_RESOLUTION|>--- conflicted
+++ resolved
@@ -2,76 +2,73 @@
 
 #include <ATen/ATen.h>
 #include <ATen/Tensor.h>
+#include <ATen/TensorUtils.h>
 #include <ATen/Utils.h>
-#include <ATen/TensorUtils.h>
 #include <ATen/mps/MPSStream.h>
-#include <ATen/native/mps/OperationUtils.h>
 #include <ATen/native/Pool.h>
 #include <ATen/native/layer_norm.h>
+#include <ATen/native/mps/OperationUtils.h>
 #include <torch/library.h>
 
 namespace at::native {
 
 void get_shapes(MPSShape* input_shape_readonly,
-                NSMutableArray<NSNumber*>* &input_shape,
-                NSMutableArray<NSNumber*>* &new_mean_shape,
-                NSMutableArray<NSNumber*>* &axes,
-                int num_input_dims, c10::MemoryFormat memory_format,
+                NSMutableArray<NSNumber*>*& input_shape,
+                NSMutableArray<NSNumber*>*& new_mean_shape,
+                NSMutableArray<NSNumber*>*& axes,
+                int num_input_dims,
+                c10::MemoryFormat memory_format,
                 bool isBackward) {
   // Modify the shape
-  if(memory_format == at::MemoryFormat::Contiguous) {
-    for(int i = 0; i < num_input_dims; i++)
+  if (memory_format == at::MemoryFormat::Contiguous) {
+    for (int i = 0; i < num_input_dims; i++)
       input_shape[i] = input_shape_readonly[i];
-  }
-  else { // ChannelsLast
+  } else { // ChannelsLast
     auto num_channels = input_shape_readonly[1];
     input_shape[0] = input_shape_readonly[0];
-    for(int i = 1; i < num_input_dims-1; i++)
-      input_shape[i] = input_shape_readonly[i+1];
-    input_shape[num_input_dims-1] = num_channels;
+    for (int i = 1; i < num_input_dims - 1; i++)
+      input_shape[i] = input_shape_readonly[i + 1];
+    input_shape[num_input_dims - 1] = num_channels;
   }
 
   // Mean shape should remain unchanged in backward
-  if(memory_format == at::MemoryFormat::Contiguous || isBackward) {
+  if (memory_format == at::MemoryFormat::Contiguous || isBackward) {
     new_mean_shape[0] = @1;
     new_mean_shape[1] = input_shape_readonly[1];
-    for(int i = 2; i < num_input_dims; i++)
+    for (int i = 2; i < num_input_dims; i++)
       new_mean_shape[i] = @1;
-  }
-  else if(memory_format == at::MemoryFormat::ChannelsLast) {
-    for(int i = 0; i < num_input_dims-1; i++)
+  } else if (memory_format == at::MemoryFormat::ChannelsLast) {
+    for (int i = 0; i < num_input_dims - 1; i++)
       new_mean_shape[i] = @1;
-    new_mean_shape[num_input_dims-1] = input_shape[num_input_dims-1];
+    new_mean_shape[num_input_dims - 1] = input_shape[num_input_dims - 1];
   }
 
   // Set axes of reduction
-  if(memory_format == at::MemoryFormat::Contiguous || isBackward) {
-      axes[0] = @0;
-      for(int i = 2; i < num_input_dims; i++)
-        axes[i-1] = [NSNumber numberWithInt:i];
-    }
-    else {
-      for(int i = 0; i < num_input_dims-1; i++)
-        axes[i] = [NSNumber numberWithInt:i];
-    }
+  if (memory_format == at::MemoryFormat::Contiguous || isBackward) {
+    axes[0] = @0;
+    for (int i = 2; i < num_input_dims; i++)
+      axes[i - 1] = [NSNumber numberWithInt:i];
+  } else {
+    for (int i = 0; i < num_input_dims - 1; i++)
+      axes[i] = [NSNumber numberWithInt:i];
+  }
 }
 
 // Inverse standard deviation now becomes variance (without epsilon)
-std::tuple<Tensor&, Tensor&, Tensor&> batch_norm_mps_out
-                   (const Tensor& self,
-                    const c10::optional<Tensor>& weight_opt,
-                    const c10::optional<Tensor>& bias_opt,
-                    const c10::optional<Tensor>& running_mean_opt,
-                    const c10::optional<Tensor>& running_var_opt,
-                    bool train, double momentum, double epsilon,
-                    Tensor& output,
-                    Tensor& save_mean,
-                    Tensor& save_var) {
-
+std::tuple<Tensor&, Tensor&, Tensor&> batch_norm_mps_out(const Tensor& self,
+                                                         const c10::optional<Tensor>& weight_opt,
+                                                         const c10::optional<Tensor>& bias_opt,
+                                                         const c10::optional<Tensor>& running_mean_opt,
+                                                         const c10::optional<Tensor>& running_var_opt,
+                                                         bool train,
+                                                         double momentum,
+                                                         double epsilon,
+                                                         Tensor& output,
+                                                         Tensor& save_mean,
+                                                         Tensor& save_var) {
   namespace native_mps = at::native::mps;
-  struct CachedGraph : public native_mps::MPSCachedGraph
-  {
-    CachedGraph(MPSGraph *graph) : MPSCachedGraph(graph) {}
+  struct CachedGraph : public native_mps::MPSCachedGraph {
+    CachedGraph(MPSGraph* graph) : MPSCachedGraph(graph) {}
     MPSGraphTensor* inputTensor_ = nil;
     MPSGraphTensor* weightTensor_ = nil;
     MPSGraphTensor* biasTensor_ = nil;
@@ -98,13 +95,13 @@
   auto memory_format = self.suggest_memory_format();
 
   if (output.numel() == 0) {
-    return std::tuple<Tensor&, Tensor&, Tensor&>(output, save_mean, save_var);;
+    return std::tuple<Tensor&, Tensor&, Tensor&>(output, save_mean, save_var);
+    ;
   }
 
   @autoreleasepool {
-
     string mem_format_key;
-    switch(memory_format) {
+    switch (memory_format) {
       case at::MemoryFormat::Contiguous:
         mem_format_key = "Contiguous";
         break;
@@ -124,25 +121,26 @@
     // Shape which can be broadcasted with input
     NSMutableArray<NSNumber*>* new_mean_shape = [NSMutableArray<NSNumber*> arrayWithCapacity:num_input_dims];
     // Reduction axes
-    NSMutableArray<NSNumber*>* axes = [NSMutableArray<NSNumber*> arrayWithCapacity:(num_input_dims-1)];
+    NSMutableArray<NSNumber*>* axes = [NSMutableArray<NSNumber*> arrayWithCapacity:(num_input_dims - 1)];
 
     get_shapes(input_shape_readonly, input_shape, new_mean_shape, axes, num_input_dims, memory_format, false);
 
     NSString* ns_shape_key = [[input_shape valueForKey:@"description"] componentsJoinedByString:@","];
 
-    string key = "batch_norm_mps_out:" + mem_format_key + ":" + std::to_string(epsilon) + ":"
-                      + std::to_string(momentum) + ":" + std::to_string(train) + ":"
-                      + std::to_string(has_running_mean) + ":"
-                      + std::to_string(has_weight) + ":" + std::to_string(has_bias) + ":"
-                      + [ns_shape_key UTF8String] + ":"
-                      + native_mps::getTensorsStringKey({
-                        self, weight_opt.value_or(Tensor()), bias_opt.value_or(Tensor()), running_mean_opt.value_or(Tensor()), running_var_opt.value_or(Tensor())});
-    auto input_mps_dtype = native_mps::getMPSDataType(self.scalar_type());
-    CachedGraph* cachedGraph = static_cast<CachedGraph *>(cache_->LookUp(key));
+    string key = "batch_norm_mps_out:" + mem_format_key + ":" + std::to_string(epsilon) + ":" +
+        std::to_string(momentum) + ":" + std::to_string(train) + ":" + std::to_string(has_running_mean) + ":" +
+        std::to_string(has_weight) + ":" + std::to_string(has_bias) + ":" + [ns_shape_key UTF8String] + ":" +
+        native_mps::getTensorsStringKey({self,
+                                         weight_opt.value_or(Tensor()),
+                                         bias_opt.value_or(Tensor()),
+                                         running_mean_opt.value_or(Tensor()),
+                                         running_var_opt.value_or(Tensor())});
+    auto input_mps_dtype = native_mps::getMPSDataType(self);
+    CachedGraph* cachedGraph = static_cast<CachedGraph*>(cache_->LookUp(key));
 
     // Dim where channels are located
     int channelsDim;
-    if(memory_format == at::MemoryFormat::Contiguous)
+    if (memory_format == at::MemoryFormat::Contiguous)
       channelsDim = 1;
     else
       channelsDim = num_input_dims - 1;
@@ -153,131 +151,121 @@
       executeGatherOp = false;
     }
 
-    if(!cachedGraph) {
-      native_mps::MPSCachedGraph *tmpCachedGraph = cache_->CreateCachedGraph(key, ^ native_mps::MPSCachedGraph * () {
-
-        CachedGraph *newCachedGraph = nil;
+    if (!cachedGraph) {
+      native_mps::MPSCachedGraph* tmpCachedGraph = cache_->CreateCachedGraph(key, ^native_mps::MPSCachedGraph*() {
+        CachedGraph* newCachedGraph = nil;
 
         @autoreleasepool {
           MPSGraph* mpsGraph = native_mps::make_mps_graph();
-            newCachedGraph = new CachedGraph(mpsGraph);
-
-            MPSGraphTensor* inputTensor = native_mps::mpsGraphRankedPlaceHolder(mpsGraph, input_mps_dtype, input_shape);
-            MPSGraphTensor* weightTensor = nil;
-            // Should have shape of mean
-            if(has_weight)
-              weightTensor = native_mps::mpsGraphRankedPlaceHolder(mpsGraph, native_mps::getMPSDataType(weight_opt.value().scalar_type()), new_mean_shape);
-            MPSGraphTensor* biasTensor = nil;
-            if(has_bias)
-              biasTensor = native_mps::mpsGraphRankedPlaceHolder(mpsGraph, native_mps::getMPSDataType(bias_opt.value().scalar_type()), new_mean_shape);
-            MPSGraphTensor* runningMeanTensor = nil;
-            MPSGraphTensor* runningVarTensor = nil;
-            if(has_running_mean) {
-              runningMeanTensor = native_mps::mpsGraphRankedPlaceHolder(mpsGraph, native_mps::getMPSDataType(running_mean_opt.value().scalar_type()), new_mean_shape);
-              runningVarTensor = native_mps::mpsGraphRankedPlaceHolder(mpsGraph, native_mps::getMPSDataType(running_var_opt.value().scalar_type()), new_mean_shape);
-            }
-
-            // Mean and inv std tensors to be saved and returned
-            MPSGraphTensor* saveMeanTensor = nil;
-            MPSGraphTensor* saveVarTensor = nil;
-
-            // Running stats inplace update
-            MPSGraphTensor* runningMeanInplaceUpdate = nil;
-            MPSGraphTensor* runningVarInplaceUpdate = nil;
-
-            MPSGraphTensor* updatedRunningMeanTensor = nil;
-            MPSGraphTensor* updatedRunningVarTensor = nil;
-            MPSGraphTensor *scaledInverseSqrtVariance = nil;
-
-            /*
-            If train:
-              If has_running_mean:
-                Update the running stats to be stored into save_mean and save_var,
-                AND to be used in current batchnorm computation
-              Else:
-                Just calculate the var using batch variance
-            If not train:
-              Check if running mean exists (maybe do this check before making graph)
-              Copy the running mean into the mean to be saved
-              Calculate the save_var directly from the running variance
-
-            Compute the batch norm output and stats to be saved
-            */
-            MPSGraphTensor *varTensor = nil;
-
-            if(train) {
-              // Compute mean and variance of the current batch
-              MPSGraphTensor* batchMeanTensor = [mpsGraph meanOfTensor:inputTensor
-                                                                  axes:axes
-                                                                  name:nil];
-              MPSGraphTensor* batchVarianceTensor = [mpsGraph varianceOfTensor:inputTensor
-                                                                          axes:axes
-                                                                          name:nil];
-              varTensor = batchVarianceTensor;
-              if(has_running_mean) {
-                // TODO: This is not the formula used in PyTorch, is this OK? Seems more robust
-                // float besselCorrectionTerm = float(N) / std::max(N - 1.0f, 1.0f);
-                float besselCorrectionTerm = float(N) / float(N - 1.0f);
-                MPSGraphTensor* besselConstantTensor = [mpsGraph constantWithScalar:(double)besselCorrectionTerm
-                                                                              shape:@[@1]
-                                                                           dataType:input_mps_dtype];
-                MPSGraphTensor* unbiasedVarianceTensor = [mpsGraph multiplicationWithPrimaryTensor:batchVarianceTensor
-                                                                                   secondaryTensor:besselConstantTensor
-                                                                                              name:nil];
-                MPSGraphTensor* momentumTensor = [mpsGraph constantWithScalar:(double)momentum
-                                                                        shape:@[@1]
+          newCachedGraph = new CachedGraph(mpsGraph);
+
+          MPSGraphTensor* inputTensor = native_mps::mpsGraphRankedPlaceHolder(mpsGraph, input_mps_dtype, input_shape);
+          MPSGraphTensor* weightTensor = nil;
+          // Should have shape of mean
+          if (has_weight)
+            weightTensor = native_mps::mpsGraphRankedPlaceHolder(
+                mpsGraph, native_mps::getMPSDataType(weight_opt.value()), new_mean_shape);
+          MPSGraphTensor* biasTensor = nil;
+          if (has_bias)
+            biasTensor = native_mps::mpsGraphRankedPlaceHolder(
+                mpsGraph, native_mps::getMPSDataType(bias_opt.value()), new_mean_shape);
+          MPSGraphTensor* runningMeanTensor = nil;
+          MPSGraphTensor* runningVarTensor = nil;
+          if (has_running_mean) {
+            runningMeanTensor = native_mps::mpsGraphRankedPlaceHolder(
+                mpsGraph, native_mps::getMPSDataType(running_mean_opt.value()), new_mean_shape);
+            runningVarTensor = native_mps::mpsGraphRankedPlaceHolder(
+                mpsGraph, native_mps::getMPSDataType(running_var_opt.value()), new_mean_shape);
+          }
+
+          // Mean and inv std tensors to be saved and returned
+          MPSGraphTensor* saveMeanTensor = nil;
+          MPSGraphTensor* saveVarTensor = nil;
+
+          // Running stats inplace update
+          MPSGraphTensor* runningMeanInplaceUpdate = nil;
+          MPSGraphTensor* runningVarInplaceUpdate = nil;
+
+          MPSGraphTensor* updatedRunningMeanTensor = nil;
+          MPSGraphTensor* updatedRunningVarTensor = nil;
+          MPSGraphTensor* scaledInverseSqrtVariance = nil;
+
+          /*
+          If train:
+            If has_running_mean:
+              Update the running stats to be stored into save_mean and save_var,
+              AND to be used in current batchnorm computation
+            Else:
+              Just calculate the var using batch variance
+          If not train:
+            Check if running mean exists (maybe do this check before making graph)
+            Copy the running mean into the mean to be saved
+            Calculate the save_var directly from the running variance
+
+          Compute the batch norm output and stats to be saved
+          */
+          MPSGraphTensor* varTensor = nil;
+
+          if (train) {
+            // Compute mean and variance of the current batch
+            MPSGraphTensor* batchMeanTensor = [mpsGraph meanOfTensor:inputTensor axes:axes name:nil];
+            MPSGraphTensor* batchVarianceTensor = [mpsGraph varianceOfTensor:inputTensor axes:axes name:nil];
+            varTensor = batchVarianceTensor;
+            if (has_running_mean) {
+              // TODO: This is not the formula used in PyTorch, is this OK? Seems more robust
+              // float besselCorrectionTerm = float(N) / std::max(N - 1.0f, 1.0f);
+              float besselCorrectionTerm = float(N) / float(N - 1.0f);
+              MPSGraphTensor* besselConstantTensor = [mpsGraph constantWithScalar:(double)besselCorrectionTerm
+                                                                            shape:@[ @1 ]
+                                                                         dataType:input_mps_dtype];
+              MPSGraphTensor* unbiasedVarianceTensor = [mpsGraph multiplicationWithPrimaryTensor:batchVarianceTensor
+                                                                                 secondaryTensor:besselConstantTensor
+                                                                                            name:nil];
+              MPSGraphTensor* momentumTensor = [mpsGraph constantWithScalar:(double)momentum
+                                                                      shape:@[ @1 ]
+                                                                   dataType:input_mps_dtype];
+              MPSGraphTensor* oneMinusMomentum = [mpsGraph constantWithScalar:(double)(1.0 - momentum)
+                                                                        shape:@[ @1 ]
                                                                      dataType:input_mps_dtype];
-                MPSGraphTensor* oneMinusMomentum = [mpsGraph constantWithScalar:(double)(1.0 - momentum)
-                                                                          shape:@[@1]
-                                                                       dataType:input_mps_dtype];
-                // Compute updated running mean
-                MPSGraphTensor* scaledBatchMean = [mpsGraph multiplicationWithPrimaryTensor:batchMeanTensor
-                                                                            secondaryTensor:momentumTensor
+              // Compute updated running mean
+              MPSGraphTensor* scaledBatchMean = [mpsGraph multiplicationWithPrimaryTensor:batchMeanTensor
+                                                                          secondaryTensor:momentumTensor
+                                                                                     name:nil];
+              MPSGraphTensor* scaledRunningMean = [mpsGraph multiplicationWithPrimaryTensor:runningMeanTensor
+                                                                            secondaryTensor:oneMinusMomentum
                                                                                        name:nil];
-                MPSGraphTensor* scaledRunningMean = [mpsGraph multiplicationWithPrimaryTensor:runningMeanTensor
-                                                                              secondaryTensor:oneMinusMomentum
-                                                                                         name:nil];
-                updatedRunningMeanTensor = [mpsGraph additionWithPrimaryTensor:scaledBatchMean
-                                                                               secondaryTensor:scaledRunningMean
-                                                                                          name:nil];
-                // Compute updated running var
-                MPSGraphTensor* scaledCorrectedBatchVar = [mpsGraph multiplicationWithPrimaryTensor:unbiasedVarianceTensor
-                                                                                    secondaryTensor:momentumTensor
-                                                                                               name:nil];
-                MPSGraphTensor* scaledRunningVar = [mpsGraph multiplicationWithPrimaryTensor:runningVarTensor
-                                                                             secondaryTensor:oneMinusMomentum
-                                                                                        name:nil];
-                updatedRunningVarTensor = [mpsGraph additionWithPrimaryTensor:scaledCorrectedBatchVar
-                                                              secondaryTensor:scaledRunningVar
-                                                                         name:nil];
+              updatedRunningMeanTensor = [mpsGraph additionWithPrimaryTensor:scaledBatchMean
+                                                             secondaryTensor:scaledRunningMean
+                                                                        name:nil];
+              // Compute updated running var
+              MPSGraphTensor* scaledCorrectedBatchVar = [mpsGraph multiplicationWithPrimaryTensor:unbiasedVarianceTensor
+                                                                                  secondaryTensor:momentumTensor
+                                                                                             name:nil];
+              MPSGraphTensor* scaledRunningVar = [mpsGraph multiplicationWithPrimaryTensor:runningVarTensor
+                                                                           secondaryTensor:oneMinusMomentum
+                                                                                      name:nil];
+              updatedRunningVarTensor = [mpsGraph additionWithPrimaryTensor:scaledCorrectedBatchVar
+                                                            secondaryTensor:scaledRunningVar
+                                                                       name:nil];
             }
             // Update saved mean and inverse std tensor
-            MPSGraphTensor *epsilonTensor = [mpsGraph constantWithScalar:(double)epsilon
-                                                                   shape:@[@1]
-                                                                dataType:MPSDataTypeFloat32];
-
-            MPSGraphTensor *varianceEps = [mpsGraph additionWithPrimaryTensor:batchVarianceTensor
+            MPSGraphTensor* epsilonTensor = [mpsGraph constantWithScalar:(double)epsilon
+                                                                   shape:@[ @1 ]
+                                                                dataType:input_mps_dtype];
+
+            MPSGraphTensor* varianceEps = [mpsGraph additionWithPrimaryTensor:batchVarianceTensor
                                                               secondaryTensor:epsilonTensor
                                                                          name:@"varianceEps"];
 
-            MPSGraphTensor *sqrtVariance = [mpsGraph squareRootWithTensor:varianceEps
-                                                                     name:@"sqrtVariance"];
-            float primary = 1.0f;
-            MPSGraphTensor *primaryTensor = [mpsGraph constantWithScalar:primary dataType:MPSDataTypeFloat32];
-
-            scaledInverseSqrtVariance = [mpsGraph divisionWithPrimaryTensor:primaryTensor
-                                                            secondaryTensor:sqrtVariance
-                                                                       name:nil];
+            MPSGraphTensor* sqrtVariance = [mpsGraph squareRootWithTensor:varianceEps name:@"sqrtVariance"];
+            scaledInverseSqrtVariance = [mpsGraph reciprocalWithTensor:sqrtVariance name:nil];
             // Update saved mean and inverse std tensor
             saveMeanTensor = batchMeanTensor;
             saveVarTensor = scaledInverseSqrtVariance;
-          }
-          else { // Test
+          } else { // Test
             TORCH_CHECK(has_running_mean);
-            saveMeanTensor = [mpsGraph identityWithTensor:runningMeanTensor
-                                                     name:nil];
-            saveVarTensor = [mpsGraph identityWithTensor:runningVarTensor
-                                                    name:nil];
+            saveMeanTensor = [mpsGraph identityWithTensor:runningMeanTensor name:nil];
+            saveVarTensor = [mpsGraph identityWithTensor:runningVarTensor name:nil];
             varTensor = saveVarTensor;
           }
 
@@ -291,20 +279,16 @@
                                                                       name:nil];
 
           // Reshape saved mean and var to fit output
-          saveMeanTensor = [mpsGraph reshapeTensor:saveMeanTensor
-                                         withShape:@[new_mean_shape[channelsDim]]
-                                               name:nil];
-          saveVarTensor = [mpsGraph reshapeTensor:saveVarTensor
-                                        withShape:@[new_mean_shape[channelsDim]]
-                                             name:nil];
-
-          if(train && has_running_mean) {
+          saveMeanTensor = [mpsGraph reshapeTensor:saveMeanTensor withShape:@[ new_mean_shape[channelsDim] ] name:nil];
+          saveVarTensor = [mpsGraph reshapeTensor:saveVarTensor withShape:@[ new_mean_shape[channelsDim] ] name:nil];
+
+          if (train && has_running_mean) {
             // Running stats inplace update
             runningMeanInplaceUpdate = [mpsGraph reshapeTensor:updatedRunningMeanTensor
-                                                     withShape:@[input_shape[channelsDim]]
+                                                     withShape:@[ input_shape[channelsDim] ]
                                                           name:nil];
             runningVarInplaceUpdate = [mpsGraph reshapeTensor:updatedRunningVarTensor
-                                                    withShape:@[input_shape[channelsDim]]
+                                                    withShape:@[ input_shape[channelsDim] ]
                                                          name:nil];
           }
 
@@ -321,175 +305,170 @@
         }
         return newCachedGraph;
       });
-      cachedGraph = static_cast<CachedGraph *>(tmpCachedGraph);
+      cachedGraph = static_cast<CachedGraph*>(tmpCachedGraph);
     }
 
     auto inputPlaceholder = native_mps::Placeholder(cachedGraph->inputTensor_, self, input_shape, executeGatherOp);
     auto weightPlaceholder = native_mps::Placeholder();
-    if(has_weight)
+    if (has_weight)
       weightPlaceholder = native_mps::Placeholder(cachedGraph->weightTensor_, weight_opt.value(), new_mean_shape);
     auto biasPlaceholder = native_mps::Placeholder();
-    if(has_bias)
+    if (has_bias)
       biasPlaceholder = native_mps::Placeholder(cachedGraph->biasTensor_, bias_opt.value(), new_mean_shape);
     auto runningMeanPlaceholder = native_mps::Placeholder();
     auto runningVarPlaceholder = native_mps::Placeholder();
-    if(has_running_mean) {
-      runningMeanPlaceholder = native_mps::Placeholder(cachedGraph->runningMeanTensor_, running_mean_opt.value(), new_mean_shape);
-      runningVarPlaceholder = native_mps::Placeholder(cachedGraph->runningVarTensor_, running_var_opt.value(), new_mean_shape);
+    if (has_running_mean) {
+      runningMeanPlaceholder =
+          native_mps::Placeholder(cachedGraph->runningMeanTensor_, running_mean_opt.value(), new_mean_shape);
+      runningVarPlaceholder =
+          native_mps::Placeholder(cachedGraph->runningVarTensor_, running_var_opt.value(), new_mean_shape);
     }
 
     auto runningMeanInplaceUpdatePlaceholder = native_mps::Placeholder();
     auto runningVarInplaceUpdatePlaceholder = native_mps::Placeholder();
 
-    if(train && has_running_mean) {
-      runningMeanInplaceUpdatePlaceholder = native_mps::Placeholder(cachedGraph->runningMeanInplaceUpdate_, running_mean_opt.value());
-      runningVarInplaceUpdatePlaceholder = native_mps::Placeholder(cachedGraph->runningVarInplaceUpdate_, running_var_opt.value());
+    if (train && has_running_mean) {
+      runningMeanInplaceUpdatePlaceholder =
+          native_mps::Placeholder(cachedGraph->runningMeanInplaceUpdate_, running_mean_opt.value());
+      runningVarInplaceUpdatePlaceholder =
+          native_mps::Placeholder(cachedGraph->runningVarInplaceUpdate_, running_var_opt.value());
     }
 
     auto outputPlaceholder = native_mps::Placeholder(cachedGraph->outputTensor_, output, input_shape, false);
     auto saveMeanPlaceholder = native_mps::Placeholder(cachedGraph->saveMeanTensor_, save_mean);
     auto saveVarPlaceholder = native_mps::Placeholder(cachedGraph->saveVarTensor_, save_var);
 
-    NSMutableDictionary *feeds = [[NSMutableDictionary new] autorelease];
+    NSMutableDictionary* feeds = [[NSMutableDictionary new] autorelease];
     feeds[inputPlaceholder.getMPSGraphTensor()] = inputPlaceholder.getMPSGraphTensorData();
-    if(has_weight)
+    if (has_weight)
       feeds[weightPlaceholder.getMPSGraphTensor()] = weightPlaceholder.getMPSGraphTensorData();
-    if(has_bias)
+    if (has_bias)
       feeds[biasPlaceholder.getMPSGraphTensor()] = biasPlaceholder.getMPSGraphTensorData();
-    if(has_running_mean) {
+    if (has_running_mean) {
       feeds[runningMeanPlaceholder.getMPSGraphTensor()] = runningMeanPlaceholder.getMPSGraphTensorData();
       feeds[runningVarPlaceholder.getMPSGraphTensor()] = runningVarPlaceholder.getMPSGraphTensorData();
     }
 
-    NSMutableDictionary *results = [[NSMutableDictionary new] autorelease];
+    NSMutableDictionary* results = [[NSMutableDictionary new] autorelease];
     results[outputPlaceholder.getMPSGraphTensor()] = outputPlaceholder.getMPSGraphTensorData();
     results[saveMeanPlaceholder.getMPSGraphTensor()] = saveMeanPlaceholder.getMPSGraphTensorData();
     results[saveVarPlaceholder.getMPSGraphTensor()] = saveVarPlaceholder.getMPSGraphTensorData();
 
     // If train and has_running_mean, add updated running mean to the output
-    if(train && has_running_mean) {
-      results[runningMeanInplaceUpdatePlaceholder.getMPSGraphTensor()] = runningMeanInplaceUpdatePlaceholder.getMPSGraphTensorData();
-      results[runningVarInplaceUpdatePlaceholder.getMPSGraphTensor()] = runningVarInplaceUpdatePlaceholder.getMPSGraphTensorData();
+    if (train && has_running_mean) {
+      results[runningMeanInplaceUpdatePlaceholder.getMPSGraphTensor()] =
+          runningMeanInplaceUpdatePlaceholder.getMPSGraphTensorData();
+      results[runningVarInplaceUpdatePlaceholder.getMPSGraphTensor()] =
+          runningVarInplaceUpdatePlaceholder.getMPSGraphTensorData();
     }
 
     native_mps::runMPSGraph(stream, cachedGraph->graph(), feeds, results);
-
-  }
-
-  if(!train) {
+  }
+
+  if (!train) {
     save_mean.resize_({0});
     save_var.resize_({0});
   }
   return std::tuple<Tensor&, Tensor&, Tensor&>(output, save_mean, save_var);
 }
 
-std::tuple<Tensor, Tensor, Tensor> batch_norm_mps
-                  (const Tensor& self,
-                   const c10::optional<Tensor>& weight_opt,
-                   const c10::optional<Tensor>& bias_opt,
-                   const c10::optional<Tensor>& running_mean_opt,
-                   const c10::optional<Tensor>& running_var_opt,
-                   bool train,
-                   double momentum,
-                   double epsilon) {
-
+std::tuple<Tensor, Tensor, Tensor> batch_norm_mps(const Tensor& self,
+                                                  const c10::optional<Tensor>& weight_opt,
+                                                  const c10::optional<Tensor>& bias_opt,
+                                                  const c10::optional<Tensor>& running_mean_opt,
+                                                  const c10::optional<Tensor>& running_var_opt,
+                                                  bool train,
+                                                  double momentum,
+                                                  double epsilon) {
   const auto memory_format = self.suggest_memory_format();
 
-  auto output = at::native::empty_mps(
-          self.sizes(),
-          self.scalar_type(),
-          c10::nullopt,
-          kMPS,
-          c10::nullopt,
-          memory_format);
+  auto output =
+      at::native::empty_mps(self.sizes(), self.scalar_type(), c10::nullopt, kMPS, c10::nullopt, memory_format);
 
   int64_t n_input = self.size(1);
 
-  auto save_mean = at::native::empty_mps(
-              {n_input},
-              self.scalar_type(),
-              // TODO: Accumulate type?
-              // at::toAccumulateType(self.scalar_type(), /*is_cuda=*/false),
-              c10::nullopt,
-              kMPS,
-              c10::nullopt,
-              c10::nullopt);
-  auto save_var = at::native::empty_mps(
-              {n_input},
-              self.scalar_type(),
-              // TODO: Accumulate type?
-              // at::toAccumulateType(self.scalar_type(), /*is_cuda=*/false),
-              c10::nullopt,
-              kMPS,
-              c10::nullopt,
-              c10::nullopt);
-
-  at::native::batch_norm_mps_out(
-      self,
-      weight_opt,
-      bias_opt,
-      running_mean_opt,
-      running_var_opt,
-      train,
-      momentum,
-      epsilon,
-      output,
-      save_mean,
-      save_var);
+  auto save_mean = at::native::empty_mps({n_input},
+                                         self.scalar_type(),
+                                         // TODO: Accumulate type?
+                                         // at::toAccumulateType(self.scalar_type(), /*is_cuda=*/false),
+                                         c10::nullopt,
+                                         kMPS,
+                                         c10::nullopt,
+                                         c10::nullopt);
+  auto save_var = at::native::empty_mps({n_input},
+                                        self.scalar_type(),
+                                        // TODO: Accumulate type?
+                                        // at::toAccumulateType(self.scalar_type(), /*is_cuda=*/false),
+                                        c10::nullopt,
+                                        kMPS,
+                                        c10::nullopt,
+                                        c10::nullopt);
+
+  at::native::batch_norm_mps_out(self,
+                                 weight_opt,
+                                 bias_opt,
+                                 running_mean_opt,
+                                 running_var_opt,
+                                 train,
+                                 momentum,
+                                 epsilon,
+                                 output,
+                                 save_mean,
+                                 save_var);
   return std::make_tuple(output, save_mean, save_var);
 }
 
-std::tuple<Tensor, Tensor, Tensor> _batch_norm_legit_mps
-                  (const Tensor& self,
-                   const c10::optional<Tensor>& weight_opt,
-                   const c10::optional<Tensor>& bias_opt,
-                   Tensor& running_mean,
-                   Tensor& running_var,
-                   bool train,
-                   double momentum,
-                   double epsilon) {
-
+std::tuple<Tensor, Tensor, Tensor> _batch_norm_legit_mps(const Tensor& self,
+                                                         const c10::optional<Tensor>& weight_opt,
+                                                         const c10::optional<Tensor>& bias_opt,
+                                                         Tensor& running_mean,
+                                                         Tensor& running_var,
+                                                         bool train,
+                                                         double momentum,
+                                                         double epsilon) {
   return batch_norm_mps(self, weight_opt, bias_opt, running_mean, running_var, train, momentum, epsilon);
 }
 
-std::tuple<Tensor, Tensor, Tensor> _batch_norm_legit_no_stats_mps
-                  (const Tensor& self,
-                   const c10::optional<Tensor>& weight_opt,
-                   const c10::optional<Tensor>& bias_opt,
-                   bool train,
-                   double momentum,
-                   double epsilon) {
-
+std::tuple<Tensor, Tensor, Tensor> _batch_norm_legit_no_stats_mps(const Tensor& self,
+                                                                  const c10::optional<Tensor>& weight_opt,
+                                                                  const c10::optional<Tensor>& bias_opt,
+                                                                  bool train,
+                                                                  double momentum,
+                                                                  double epsilon) {
   return batch_norm_mps(self, weight_opt, bias_opt, Tensor(), Tensor(), train, momentum, epsilon);
 }
 
-std::tuple<Tensor&, Tensor&, Tensor&> _batch_norm_legit_mps_out
-                   (const Tensor& self,
-                    const c10::optional<Tensor>& weight_opt,
-                    const c10::optional<Tensor>& bias_opt,
-                    Tensor& running_mean,
-                    Tensor& running_var,
-                    bool train, double momentum, double epsilon,
-                    Tensor& output,
-                    Tensor& save_mean,
-                    Tensor& save_var) {
-  return batch_norm_mps_out(self, weight_opt, bias_opt, running_mean, running_var, train, momentum, epsilon, output, save_mean, save_var);
+std::tuple<Tensor&, Tensor&, Tensor&> _batch_norm_legit_mps_out(const Tensor& self,
+                                                                const c10::optional<Tensor>& weight_opt,
+                                                                const c10::optional<Tensor>& bias_opt,
+                                                                Tensor& running_mean,
+                                                                Tensor& running_var,
+                                                                bool train,
+                                                                double momentum,
+                                                                double epsilon,
+                                                                Tensor& output,
+                                                                Tensor& save_mean,
+                                                                Tensor& save_var) {
+  return batch_norm_mps_out(
+      self, weight_opt, bias_opt, running_mean, running_var, train, momentum, epsilon, output, save_mean, save_var);
 }
 
-std::tuple<Tensor&, Tensor&, Tensor&> _batch_norm_legit_no_stats_mps_out
-                   (const Tensor& self,
-                    const c10::optional<Tensor>& weight_opt,
-                    const c10::optional<Tensor>& bias_opt,
-                    bool train, double momentum, double epsilon,
-                    Tensor& output,
-                    Tensor& save_mean,
-                    Tensor& save_var) {
-  return batch_norm_mps_out(self, weight_opt, bias_opt, Tensor(), Tensor(), train, momentum, epsilon, output, save_mean, save_var);
+std::tuple<Tensor&, Tensor&, Tensor&> _batch_norm_legit_no_stats_mps_out(const Tensor& self,
+                                                                         const c10::optional<Tensor>& weight_opt,
+                                                                         const c10::optional<Tensor>& bias_opt,
+                                                                         bool train,
+                                                                         double momentum,
+                                                                         double epsilon,
+                                                                         Tensor& output,
+                                                                         Tensor& save_mean,
+                                                                         Tensor& save_var) {
+  return batch_norm_mps_out(
+      self, weight_opt, bias_opt, Tensor(), Tensor(), train, momentum, epsilon, output, save_mean, save_var);
 }
 
 string get_mem_string(c10::MemoryFormat memory_format) {
   string mem_format_key;
-  switch(memory_format) {
+  switch (memory_format) {
     case at::MemoryFormat::Contiguous:
       mem_format_key = "Contiguous";
       break;
@@ -504,18 +483,16 @@
 }
 
 // Batch norm backward
-std::tuple<Tensor, Tensor, Tensor> batch_norm_backward_mps
-                  (const Tensor& grad_out,
-                   const Tensor& input,
-                   const c10::optional<Tensor>& weight_opt,
-                   const c10::optional<Tensor>& running_mean_opt,
-                   const c10::optional<Tensor>& running_var_opt,
-                   const c10::optional<Tensor>& save_mean_opt,
-                   const c10::optional<Tensor>& save_var_opt,
-                   bool train,
-                   double epsilon,
-                   std::array<bool,3> grad_input_mask) {
-
+std::tuple<Tensor, Tensor, Tensor> batch_norm_backward_mps(const Tensor& grad_out,
+                                                           const Tensor& input,
+                                                           const c10::optional<Tensor>& weight_opt,
+                                                           const c10::optional<Tensor>& running_mean_opt,
+                                                           const c10::optional<Tensor>& running_var_opt,
+                                                           const c10::optional<Tensor>& save_mean_opt,
+                                                           const c10::optional<Tensor>& save_var_opt,
+                                                           bool train,
+                                                           double epsilon,
+                                                           std::array<bool, 3> grad_input_mask) {
   Tensor grad_input;
   Tensor grad_weight;
   Tensor grad_bias;
@@ -523,12 +500,8 @@
   const auto memory_format = input.suggest_memory_format();
 
   if (grad_input_mask[0]) {
-    grad_input = at::native::empty_mps(input.sizes(),
-                                       input.scalar_type(),
-                                       c10::nullopt,
-                                       kMPS,
-                                       c10::nullopt,
-                                       memory_format);
+    grad_input =
+        at::native::empty_mps(input.sizes(), input.scalar_type(), c10::nullopt, kMPS, c10::nullopt, memory_format);
   }
   // Assuming that if grad_input_mask of weight is 1, then the weight is available
   if (grad_input_mask[1]) {
@@ -551,9 +524,8 @@
   namespace native_mps = at::native::mps;
 
   // Derive from MPSCachedGraph
-  struct CachedGraph : public native_mps::MPSCachedGraph
-  {
-    CachedGraph(MPSGraph *graph) : MPSCachedGraph(graph) {}
+  struct CachedGraph : public native_mps::MPSCachedGraph {
+    CachedGraph(MPSGraph* graph) : MPSCachedGraph(graph) {}
     MPSGraphTensor* gradOutputTensor_ = nil;
     MPSGraphTensor* inputTensor_ = nil;
     MPSGraphTensor* weightTensor_ = nil;
@@ -584,9 +556,8 @@
   }
 
   @autoreleasepool {
-
     string mem_format_key;
-    switch(memory_format) {
+    switch (memory_format) {
       case at::MemoryFormat::Contiguous:
         mem_format_key = "Contiguous";
         break;
@@ -603,24 +574,21 @@
     // Broadcast with input
     NSMutableArray<NSNumber*>* new_mean_shape = [NSMutableArray<NSNumber*> arrayWithCapacity:num_input_dims];
     // Reduction axes
-    NSMutableArray<NSNumber*>* axes = [NSMutableArray<NSNumber*> arrayWithCapacity:(num_input_dims-1)];
+    NSMutableArray<NSNumber*>* axes = [NSMutableArray<NSNumber*> arrayWithCapacity:(num_input_dims - 1)];
 
     get_shapes(input_shape_readonly, input_shape, new_mean_shape, axes, num_input_dims, memory_format, true);
 
     NSString* ns_shape_key = [[input_shape valueForKey:@"description"] componentsJoinedByString:@","];
 
-    string key = "batch_norm_backward_mps:" + mem_format_key + ":" + std::to_string(epsilon) + ":"
-                      + std::to_string(train) + ":"
-                      + std::to_string(has_running_mean) + ":"
-                      + std::to_string(has_weight) + ":"
-                      + [ns_shape_key UTF8String] + ":" + native_mps::getMPSTypeString(input.scalar_type());
-    auto input_mps_dtype = native_mps::getMPSDataType(input.scalar_type());
-    CachedGraph* cachedGraph = static_cast<CachedGraph *>(cache_->LookUp(key));
-
-    if(!cachedGraph) {
-      native_mps::MPSCachedGraph *tmpCachedGraph = cache_->CreateCachedGraph(key, ^ native_mps::MPSCachedGraph * () {
-
-        CachedGraph *newCachedGraph = nil;
+    string key = "batch_norm_backward_mps:" + mem_format_key + ":" + std::to_string(epsilon) + ":" +
+        std::to_string(train) + ":" + std::to_string(has_running_mean) + ":" + std::to_string(has_weight) + ":" +
+        [ns_shape_key UTF8String] + ":" + native_mps::getMPSTypeString(input);
+    auto input_mps_dtype = native_mps::getMPSDataType(input);
+    CachedGraph* cachedGraph = static_cast<CachedGraph*>(cache_->LookUp(key));
+
+    if (!cachedGraph) {
+      native_mps::MPSCachedGraph* tmpCachedGraph = cache_->CreateCachedGraph(key, ^native_mps::MPSCachedGraph*() {
+        CachedGraph* newCachedGraph = nil;
 
         @autoreleasepool {
           MPSGraph* mpsGraph = native_mps::make_mps_graph();
@@ -629,25 +597,32 @@
           // NCHW - Channels dim is 1
           int channelsDim = 1;
 
-          MPSGraphTensor* inputTensorOriginal = native_mps::mpsGraphRankedPlaceHolder(mpsGraph, input_mps_dtype, input_shape);
+          MPSGraphTensor* inputTensorOriginal =
+              native_mps::mpsGraphRankedPlaceHolder(mpsGraph, input_mps_dtype, input_shape);
           // Shape is the ORIGINAL NCHW shape
-          MPSGraphTensor* gradOutputTensor = native_mps::mpsGraphRankedPlaceHolder(mpsGraph, native_mps::getMPSDataType(grad_out.scalar_type()), input_shape_readonly);
+          MPSGraphTensor* gradOutputTensor = native_mps::mpsGraphRankedPlaceHolder(
+              mpsGraph, native_mps::getMPSDataType(grad_out), input_shape_readonly);
           MPSGraphTensor* weightTensor = nil;
-          if(has_weight)
-            weightTensor = native_mps::mpsGraphRankedPlaceHolder(mpsGraph, native_mps::getMPSDataType(weight_opt.value().scalar_type()), new_mean_shape);
+          if (has_weight)
+            weightTensor = native_mps::mpsGraphRankedPlaceHolder(
+                mpsGraph, native_mps::getMPSDataType(weight_opt.value()), new_mean_shape);
           MPSGraphTensor* runningMeanTensor = nil;
           MPSGraphTensor* runningVarTensor = nil;
-          if(has_running_mean) {
-            runningMeanTensor = native_mps::mpsGraphRankedPlaceHolder(mpsGraph, native_mps::getMPSDataType(running_mean_opt.value().scalar_type()), new_mean_shape);
-            runningVarTensor = native_mps::mpsGraphRankedPlaceHolder(mpsGraph, native_mps::getMPSDataType(running_var_opt.value().scalar_type()), new_mean_shape);
+          if (has_running_mean) {
+            runningMeanTensor = native_mps::mpsGraphRankedPlaceHolder(
+                mpsGraph, native_mps::getMPSDataType(running_mean_opt.value()), new_mean_shape);
+            runningVarTensor = native_mps::mpsGraphRankedPlaceHolder(
+                mpsGraph, native_mps::getMPSDataType(running_var_opt.value()), new_mean_shape);
           }
 
           // Mean and inv std tensors to be saved and returned
           MPSGraphTensor* saveMeanTensor = nil;
           MPSGraphTensor* saveVarTensor = nil;
-          if(has_save_mean) {
-            saveMeanTensor = native_mps::mpsGraphRankedPlaceHolder(mpsGraph, native_mps::getMPSDataType(save_mean_opt.value().scalar_type()), new_mean_shape);
-            saveVarTensor = native_mps::mpsGraphRankedPlaceHolder(mpsGraph, native_mps::getMPSDataType(save_var_opt.value().scalar_type()), new_mean_shape);
+          if (has_save_mean) {
+            saveMeanTensor = native_mps::mpsGraphRankedPlaceHolder(
+                mpsGraph, native_mps::getMPSDataType(save_mean_opt.value()), new_mean_shape);
+            saveVarTensor = native_mps::mpsGraphRankedPlaceHolder(
+                mpsGraph, native_mps::getMPSDataType(save_var_opt.value()), new_mean_shape);
           }
 
           MPSGraphTensor* gradInputTensor = nil;
@@ -655,7 +630,7 @@
           MPSGraphTensor* gradBiasTensor = nil;
           MPSGraphTensor* inputTensor = nil;
 
-          if(memory_format == at::MemoryFormat::Contiguous)
+          if (memory_format == at::MemoryFormat::Contiguous)
             inputTensor = inputTensorOriginal;
           else {
             // Reshape/transpose the input as needed
@@ -665,33 +640,24 @@
             auto C = input_shape[3];
 
             inputTensor = [mpsGraph reshapeTensor:inputTensorOriginal
-                                        withShape:@[N, ([NSNumber numberWithInt:[H intValue]* [W intValue]]), C]
+                                        withShape:@[ N, ([NSNumber numberWithInt:[H intValue] * [W intValue]]), C ]
                                              name:nil];
-            inputTensor = [mpsGraph transposeTensor:inputTensor
-                                          dimension:1
-                                      withDimension:2
-                                               name:nil];
-            inputTensor = [mpsGraph reshapeTensor:inputTensor
-                                        withShape:@[N, C, H, W]
-                                             name:nil];
+            inputTensor = [mpsGraph transposeTensor:inputTensor dimension:1 withDimension:2 name:nil];
+            inputTensor = [mpsGraph reshapeTensor:inputTensor withShape:@[ N, C, H, W ] name:nil];
           }
 
-          if(train) {
+          if (train) {
             // Use save_mean and save_var
-            float primary = 1.0f;
-            MPSGraphTensor *primaryTensor = [mpsGraph constantWithScalar:primary dataType:MPSDataTypeFloat32];
-            MPSGraphTensor *epsilonTensor = [mpsGraph constantWithScalar:(float)epsilon dataType:MPSDataTypeFloat32];
-            MPSGraphTensor *revertSaveVarTensor = saveVarTensor;
-            revertSaveVarTensor = [mpsGraph divisionWithPrimaryTensor: primaryTensor
-                                                      secondaryTensor: revertSaveVarTensor
-                                                                 name: nil];
-            revertSaveVarTensor = [mpsGraph multiplicationWithPrimaryTensor: revertSaveVarTensor
-                                                            secondaryTensor: revertSaveVarTensor
-                                                                       name: nil];
-            revertSaveVarTensor = [mpsGraph subtractionWithPrimaryTensor: revertSaveVarTensor
-                                                         secondaryTensor: epsilonTensor
-                                                                    name: nil];
-            if(grad_input_mask[1]) {
+            MPSGraphTensor* epsilonTensor = [mpsGraph constantWithScalar:(float)epsilon dataType:input_mps_dtype];
+            MPSGraphTensor* revertSaveVarTensor = saveVarTensor;
+            revertSaveVarTensor = [mpsGraph reciprocalWithTensor:revertSaveVarTensor name:nil];
+            revertSaveVarTensor = [mpsGraph multiplicationWithPrimaryTensor:revertSaveVarTensor
+                                                            secondaryTensor:revertSaveVarTensor
+                                                                       name:nil];
+            revertSaveVarTensor = [mpsGraph subtractionWithPrimaryTensor:revertSaveVarTensor
+                                                         secondaryTensor:epsilonTensor
+                                                                    name:nil];
+            if (grad_input_mask[1]) {
               gradWeightTensor = [mpsGraph normalizationGammaGradientWithIncomingGradientTensor:gradOutputTensor
                                                                                    sourceTensor:inputTensor
                                                                                      meanTensor:saveMeanTensor
@@ -700,13 +666,13 @@
                                                                                         epsilon:(float)epsilon
                                                                                            name:nil];
             }
-            if(grad_input_mask[2]) {
+            if (grad_input_mask[2]) {
               gradBiasTensor = [mpsGraph normalizationBetaGradientWithIncomingGradientTensor:gradOutputTensor
                                                                                 sourceTensor:inputTensor
                                                                                reductionAxes:axes
                                                                                         name:nil];
             }
-            if(grad_input_mask[0]) {
+            if (grad_input_mask[0]) {
               gradInputTensor = [mpsGraph normalizationGradientWithIncomingGradientTensor:gradOutputTensor
                                                                              sourceTensor:inputTensor
                                                                                meanTensor:saveMeanTensor
@@ -715,63 +681,53 @@
                                                                       gammaGradientTensor:gradWeightTensor
                                                                        betaGradientTensor:gradBiasTensor
                                                                             reductionAxes:axes
-                                                                                  epsilon:(float) epsilon
+                                                                                  epsilon:(float)epsilon
                                                                                      name:nil];
             }
-          }
-          else {
+          } else {
             // Use running mean and running var
             MPSGraphTensor* rsqrtTensor = nil;
             MPSGraphTensor* epsilonTensor = nil;
-            if(grad_input_mask[1]) {
-              epsilonTensor = [mpsGraph constantWithScalar:(float)epsilon
-                                                     shape:@[@1]
-                                                  dataType:input_mps_dtype];
+            if (grad_input_mask[1]) {
+              epsilonTensor = [mpsGraph constantWithScalar:(float)epsilon shape:@[ @1 ] dataType:input_mps_dtype];
               MPSGraphTensor* xMinusMean = [mpsGraph subtractionWithPrimaryTensor:inputTensor
                                                                   secondaryTensor:runningMeanTensor
                                                                              name:nil];
               MPSGraphTensor* varianceEpsTensor = [mpsGraph additionWithPrimaryTensor:runningVarTensor
                                                                       secondaryTensor:epsilonTensor
                                                                                  name:nil];
-              rsqrtTensor = [mpsGraph reverseSquareRootWithTensor:varianceEpsTensor
-                                                             name:nil];
+              rsqrtTensor = [mpsGraph reverseSquareRootWithTensor:varianceEpsTensor name:nil];
               MPSGraphTensor* bnForwardTensor = [mpsGraph multiplicationWithPrimaryTensor:xMinusMean
                                                                           secondaryTensor:rsqrtTensor
                                                                                      name:nil];
               MPSGraphTensor* gradBnMulTensor = [mpsGraph multiplicationWithPrimaryTensor:bnForwardTensor
                                                                           secondaryTensor:gradOutputTensor
                                                                                      name:nil];
-              gradWeightTensor = [mpsGraph reductionSumWithTensor:gradBnMulTensor
-                                                             axes:axes
-                                                             name:nil];
+              gradWeightTensor = [mpsGraph reductionSumWithTensor:gradBnMulTensor axes:axes name:nil];
             }
-            if(grad_input_mask[2]) {
+            if (grad_input_mask[2]) {
               gradBiasTensor = [mpsGraph normalizationBetaGradientWithIncomingGradientTensor:gradOutputTensor
                                                                                 sourceTensor:inputTensor
                                                                                reductionAxes:axes
                                                                                         name:nil];
             }
-            if(grad_input_mask[0]) {
-
+            if (grad_input_mask[0]) {
               MPSGraphTensor* unitTensor = [mpsGraph constantWithScalar:1.0
                                                                   shape:input_shape_readonly
                                                                dataType:input_mps_dtype];
-              if(!epsilonTensor)
-                epsilonTensor = [mpsGraph constantWithScalar:(float)epsilon
-                                                       shape:@[@1]
-                                                    dataType:input_mps_dtype];
-              if(!rsqrtTensor) {
+              if (!epsilonTensor)
+                epsilonTensor = [mpsGraph constantWithScalar:(float)epsilon shape:@[ @1 ] dataType:input_mps_dtype];
+              if (!rsqrtTensor) {
                 MPSGraphTensor* varianceEpsTensor = [mpsGraph additionWithPrimaryTensor:runningVarTensor
-                                                                      secondaryTensor:epsilonTensor
-                                                                                 name:nil];
-                rsqrtTensor = [mpsGraph reverseSquareRootWithTensor:varianceEpsTensor
-                                                               name:nil];
+                                                                        secondaryTensor:epsilonTensor
+                                                                                   name:nil];
+                rsqrtTensor = [mpsGraph reverseSquareRootWithTensor:varianceEpsTensor name:nil];
               }
 
               gradInputTensor = [mpsGraph multiplicationWithPrimaryTensor:unitTensor
                                                           secondaryTensor:rsqrtTensor
                                                                      name:nil];
-              if(has_weight)
+              if (has_weight)
                 gradInputTensor = [mpsGraph multiplicationWithPrimaryTensor:gradInputTensor
                                                             secondaryTensor:weightTensor
                                                                        name:nil];
@@ -781,20 +737,20 @@
             }
           }
 
-          if(grad_input_mask[1]) {
+          if (grad_input_mask[1]) {
             gradWeightTensor = [mpsGraph reshapeTensor:gradWeightTensor
-                                             withShape:@[input_shape_readonly[channelsDim]]
+                                             withShape:@[ input_shape_readonly[channelsDim] ]
                                                   name:nil];
           }
-          if(grad_input_mask[2]) {
+          if (grad_input_mask[2]) {
             gradBiasTensor = [mpsGraph reshapeTensor:gradBiasTensor
-                                           withShape:@[input_shape_readonly[channelsDim]]
+                                           withShape:@[ input_shape_readonly[channelsDim] ]
                                                 name:nil];
           }
 
           MPSGraphTensor* gradInputTensorFinal = nil;
 
-          if(memory_format == at::MemoryFormat::Contiguous)
+          if (memory_format == at::MemoryFormat::Contiguous)
             gradInputTensorFinal = gradInputTensor;
           else {
             // Reshape/transpose the input as needed
@@ -803,16 +759,12 @@
             auto W = input_shape[2];
             auto C = input_shape[3];
 
-            gradInputTensorFinal = [mpsGraph reshapeTensor:gradInputTensor
-                                                 withShape:@[N, C, ([NSNumber numberWithInt:[H intValue]* [W intValue]])]
-                                                      name:nil];
-            gradInputTensorFinal = [mpsGraph transposeTensor:gradInputTensorFinal
-                                                   dimension:1
-                                               withDimension:2
-                                                        name:nil];
-            gradInputTensorFinal = [mpsGraph reshapeTensor:gradInputTensorFinal
-                                                 withShape:@[N, H, W, C]
-                                                      name:nil];
+            gradInputTensorFinal =
+                [mpsGraph reshapeTensor:gradInputTensor
+                              withShape:@[ N, C, ([NSNumber numberWithInt:[H intValue] * [W intValue]]) ]
+                                   name:nil];
+            gradInputTensorFinal = [mpsGraph transposeTensor:gradInputTensorFinal dimension:1 withDimension:2 name:nil];
+            gradInputTensorFinal = [mpsGraph reshapeTensor:gradInputTensorFinal withShape:@[ N, H, W, C ] name:nil];
           }
 
           newCachedGraph->gradOutputTensor_ = gradOutputTensor;
@@ -828,75 +780,76 @@
         }
         return newCachedGraph;
       });
-      cachedGraph = static_cast<CachedGraph *>(tmpCachedGraph);
+      cachedGraph = static_cast<CachedGraph*>(tmpCachedGraph);
     }
 
     auto inputPlaceholder = native_mps::Placeholder(cachedGraph->inputTensor_, input, input_shape);
-    auto gradOutputPlaceholder = native_mps::Placeholder(cachedGraph->gradOutputTensor_, grad_out, input_shape_readonly);
+    auto gradOutputPlaceholder =
+        native_mps::Placeholder(cachedGraph->gradOutputTensor_, grad_out, input_shape_readonly);
     auto weightPlaceholder = native_mps::Placeholder();
-    if(has_weight)
+    if (has_weight)
       weightPlaceholder = native_mps::Placeholder(cachedGraph->weightTensor_, weight_opt.value(), new_mean_shape);
     auto runningMeanPlaceholder = native_mps::Placeholder();
     auto runningVarPlaceholder = native_mps::Placeholder();
-    if(has_running_mean) {
-      runningMeanPlaceholder = native_mps::Placeholder(cachedGraph->runningMeanTensor_, running_mean_opt.value(), new_mean_shape);
-      runningVarPlaceholder = native_mps::Placeholder(cachedGraph->runningVarTensor_, running_var_opt.value(), new_mean_shape);
+    if (has_running_mean) {
+      runningMeanPlaceholder =
+          native_mps::Placeholder(cachedGraph->runningMeanTensor_, running_mean_opt.value(), new_mean_shape);
+      runningVarPlaceholder =
+          native_mps::Placeholder(cachedGraph->runningVarTensor_, running_var_opt.value(), new_mean_shape);
     }
     auto saveMeanPlaceholder = native_mps::Placeholder();
     auto saveVarPlaceholder = native_mps::Placeholder();
-    if(has_save_mean) {
-      saveMeanPlaceholder = native_mps::Placeholder(cachedGraph->saveMeanTensor_, save_mean_opt.value(), new_mean_shape);
+    if (has_save_mean) {
+      saveMeanPlaceholder =
+          native_mps::Placeholder(cachedGraph->saveMeanTensor_, save_mean_opt.value(), new_mean_shape);
       saveVarPlaceholder = native_mps::Placeholder(cachedGraph->saveVarTensor_, save_var_opt.value(), new_mean_shape);
     }
 
     auto gradInputPlaceholder = native_mps::Placeholder();
-    if(grad_input_mask[0])
+    if (grad_input_mask[0])
       gradInputPlaceholder = native_mps::Placeholder(cachedGraph->gradInputTensor_, grad_input, input_shape);
     auto gradWeightPlaceholder = native_mps::Placeholder();
-    if(grad_input_mask[1])
+    if (grad_input_mask[1])
       gradWeightPlaceholder = native_mps::Placeholder(cachedGraph->gradWeightTensor_, grad_weight);
-    auto gradBiasPlaceholder = native_mps::Placeholder();;
-    if(grad_input_mask[2])
+    auto gradBiasPlaceholder = native_mps::Placeholder();
+    ;
+    if (grad_input_mask[2])
       gradBiasPlaceholder = native_mps::Placeholder(cachedGraph->gradBiasTensor_, grad_bias);
 
-    NSMutableDictionary *feeds = [[NSMutableDictionary new] autorelease];
+    NSMutableDictionary* feeds = [[NSMutableDictionary new] autorelease];
     feeds[inputPlaceholder.getMPSGraphTensor()] = inputPlaceholder.getMPSGraphTensorData();
     feeds[gradOutputPlaceholder.getMPSGraphTensor()] = gradOutputPlaceholder.getMPSGraphTensorData();
-    if(has_weight)
+    if (has_weight)
       feeds[weightPlaceholder.getMPSGraphTensor()] = weightPlaceholder.getMPSGraphTensorData();
-    if(has_running_mean) {
+    if (has_running_mean) {
       feeds[runningMeanPlaceholder.getMPSGraphTensor()] = runningMeanPlaceholder.getMPSGraphTensorData();
       feeds[runningVarPlaceholder.getMPSGraphTensor()] = runningVarPlaceholder.getMPSGraphTensorData();
     }
-    if(has_save_mean) {
+    if (has_save_mean) {
       feeds[saveMeanPlaceholder.getMPSGraphTensor()] = saveMeanPlaceholder.getMPSGraphTensorData();
       feeds[saveVarPlaceholder.getMPSGraphTensor()] = saveVarPlaceholder.getMPSGraphTensorData();
     }
 
-    NSMutableDictionary *results = [[NSMutableDictionary new] autorelease];
-    if(grad_input_mask[0])
+    NSMutableDictionary* results = [[NSMutableDictionary new] autorelease];
+    if (grad_input_mask[0])
       results[gradInputPlaceholder.getMPSGraphTensor()] = gradInputPlaceholder.getMPSGraphTensorData();
-    if(grad_input_mask[1])
+    if (grad_input_mask[1])
       results[gradWeightPlaceholder.getMPSGraphTensor()] = gradWeightPlaceholder.getMPSGraphTensorData();
-    if(grad_input_mask[2])
+    if (grad_input_mask[2])
       results[gradBiasPlaceholder.getMPSGraphTensor()] = gradBiasPlaceholder.getMPSGraphTensorData();
 
     native_mps::runMPSGraph(stream, cachedGraph->graph(), feeds, results);
-
   }
 
   return std::make_tuple(grad_input, grad_weight, grad_bias);
-
 }
 
 // Layer norm forward for MPS
-std::tuple<Tensor, Tensor, Tensor> layer_norm_mps(
-    const Tensor& input,
-    IntArrayRef normalized_shape,
-    const c10::optional<Tensor>& weight_opt,
-    const c10::optional<Tensor>& bias_opt,
-    double eps) {
-
+std::tuple<Tensor, Tensor, Tensor> layer_norm_mps(const Tensor& input,
+                                                  IntArrayRef normalized_shape,
+                                                  const c10::optional<Tensor>& weight_opt,
+                                                  const c10::optional<Tensor>& bias_opt,
+                                                  double eps) {
   c10::MaybeOwned<Tensor> weight_maybe_owned = at::borrow_from_optional_tensor(weight_opt);
   const Tensor& weight = *weight_maybe_owned;
   c10::MaybeOwned<Tensor> bias_maybe_owned = at::borrow_from_optional_tensor(bias_opt);
@@ -917,9 +870,14 @@
   // entire channel/plane with the affine option, Layer Normalization applies
   // per-element scale and bias. E.g. For input {N, C, H, W}, weight for
   // batchnorm has shape {C} while weight for layernorm has shape {H, W} or {W}.
-  auto outputs = at::native_batch_norm(
-      input_reshaped, /*weight=*/{}, /*bias=*/{}, /*running_mean=*/{},
-      /*running_var=*/{}, /*training=*/true, /*momentum=*/0, eps);
+  auto outputs = at::native_batch_norm(input_reshaped,
+                                       /*weight=*/{},
+                                       /*bias=*/{},
+                                       /*running_mean=*/{},
+                                       /*running_var=*/{},
+                                       /*training=*/true,
+                                       /*momentum=*/0,
+                                       eps);
   at::Tensor out = std::get<0>(outputs);
   out = out.view(input_shape);
   if (weight.defined() && bias.defined()) {
@@ -945,21 +903,17 @@
   return std::make_tuple(out, mean, variance);
 }
 
-std::tuple<Tensor, Tensor, Tensor> layer_norm_backward_mps(
-    const Tensor& grad_out,
-    const Tensor& input,
-    IntArrayRef normalized_shape,
-    const Tensor& mean,
-    const Tensor& rstd,
-    const c10::optional<Tensor>& weight_opt /* optional */,
-    const c10::optional<Tensor>& bias_opt /* optional */,
-    std::array<bool, 3> grad_input_mask) {
-
-  c10::MaybeOwned<Tensor> weight_maybe_owned =
-      at::borrow_from_optional_tensor(weight_opt);
+std::tuple<Tensor, Tensor, Tensor> layer_norm_backward_mps(const Tensor& grad_out,
+                                                           const Tensor& input,
+                                                           IntArrayRef normalized_shape,
+                                                           const Tensor& mean,
+                                                           const Tensor& rstd,
+                                                           const c10::optional<Tensor>& weight_opt /* optional */,
+                                                           const c10::optional<Tensor>& bias_opt /* optional */,
+                                                           std::array<bool, 3> grad_input_mask) {
+  c10::MaybeOwned<Tensor> weight_maybe_owned = at::borrow_from_optional_tensor(weight_opt);
   const Tensor& weight = *weight_maybe_owned;
-  c10::MaybeOwned<Tensor> bias_maybe_owned =
-      at::borrow_from_optional_tensor(bias_opt);
+  c10::MaybeOwned<Tensor> bias_maybe_owned = at::borrow_from_optional_tensor(bias_opt);
   const Tensor& bias = *bias_maybe_owned;
 
   auto M_N = _check_layer_norm_inputs(input, normalized_shape, weight, bias);
@@ -974,54 +928,47 @@
   Tensor grad_weight;
   Tensor grad_bias;
   if (grad_input_mask[0]) {
-    grad_input = at::native::empty_like(
-        *X,
-        c10::nullopt /* dtype */,
-        c10::nullopt /* layout */,
-        kMPS /* device */,
-        c10::nullopt /* pin_memory */,
-        at::MemoryFormat::Contiguous);
+    grad_input = at::native::empty_like(*X,
+                                        c10::nullopt /* dtype */,
+                                        c10::nullopt /* layout */,
+                                        kMPS /* device */,
+                                        c10::nullopt /* pin_memory */,
+                                        at::MemoryFormat::Contiguous);
   }
   if (grad_input_mask[1]) {
-    grad_weight = M > 0 ? at::native::empty_like(
-                         *gamma,
-                         c10::nullopt /* dtype */,
-                         c10::nullopt /* layout */,
-                         kMPS /* device */,
-                         c10::nullopt /* pin_memory */,
-                         at::MemoryFormat::Contiguous)
-                   : at::native::zeros_like(
-                         *gamma,
-                         c10::nullopt /* dtype */,
-                         c10::nullopt /* layout */,
-                         kMPS /* device */,
-                         c10::nullopt /* pin_memory */,
-                         at::MemoryFormat::Contiguous);
+    grad_weight = M > 0 ? at::native::empty_like(*gamma,
+                                                 c10::nullopt /* dtype */,
+                                                 c10::nullopt /* layout */,
+                                                 kMPS /* device */,
+                                                 c10::nullopt /* pin_memory */,
+                                                 at::MemoryFormat::Contiguous)
+                        : at::native::zeros_like(*gamma,
+                                                 c10::nullopt /* dtype */,
+                                                 c10::nullopt /* layout */,
+                                                 kMPS /* device */,
+                                                 c10::nullopt /* pin_memory */,
+                                                 at::MemoryFormat::Contiguous);
   }
   if (grad_input_mask[2]) {
-    grad_bias = M > 0 ? at::native::empty_like(
-                        *beta,
-                        c10::nullopt /* dtype */,
-                        c10::nullopt /* layout */,
-                        kMPS /* device */,
-                        c10::nullopt /* pin_memory */,
-                        at::MemoryFormat::Contiguous)
-                  : at::native::zeros_like(
-                        *beta,
-                        c10::nullopt /* dtype */,
-                        c10::nullopt /* layout */,
-                        kMPS /* device */,
-                        c10::nullopt /* pin_memory */,
-                        at::MemoryFormat::Contiguous);
+    grad_bias = M > 0 ? at::native::empty_like(*beta,
+                                               c10::nullopt /* dtype */,
+                                               c10::nullopt /* layout */,
+                                               kMPS /* device */,
+                                               c10::nullopt /* pin_memory */,
+                                               at::MemoryFormat::Contiguous)
+                      : at::native::zeros_like(*beta,
+                                               c10::nullopt /* dtype */,
+                                               c10::nullopt /* layout */,
+                                               kMPS /* device */,
+                                               c10::nullopt /* pin_memory */,
+                                               at::MemoryFormat::Contiguous);
   }
   if (M > 0) {
-
     namespace native_mps = at::native::mps;
 
     // Derive from MPSCachedGraph
-    struct CachedGraph : public native_mps::MPSCachedGraph
-    {
-      CachedGraph(MPSGraph *graph) : MPSCachedGraph(graph) {}
+    struct CachedGraph : public native_mps::MPSCachedGraph {
+      CachedGraph(MPSGraph* graph) : MPSCachedGraph(graph) {}
       MPSGraphTensor* gradOutputTensor_ = nil;
       MPSGraphTensor* inputTensor_ = nil;
       MPSGraphTensor* weightTensor_ = nil;
@@ -1045,7 +992,6 @@
     // const auto memory_format = input.suggest_memory_format();
 
     @autoreleasepool {
-
       MPSShape* input_shape = mps::getMPSShape(*X);
       MPSShape* gamma_shape = mps::getMPSShape(normalized_shape);
 
@@ -1054,76 +1000,50 @@
 
       NSMutableArray<NSNumber*>* gamma_axes = [NSMutableArray<NSNumber*> arrayWithCapacity:num_channel_dims];
 
-<<<<<<< HEAD
-      for(int i = 0; i < num_channel_dims; i++)
-        gamma_axes[i] = [NSNumber numberWithInt:i];
-=======
       for (const auto i : c10::irange(num_channel_dims))
         gamma_axes[i] = [NSNumber numberWithInt:static_cast<int>(i)];
->>>>>>> 688427b5
 
       // Axes along which to reduce to get "batch norm" gradient
       // This will be applied on shape [1, M, -1]
       NSMutableArray<NSNumber*>* bn_axes = [NSMutableArray<NSNumber*> arrayWithCapacity:num_normalized_dims];
-<<<<<<< HEAD
-      for(int i = 0; i < num_normalized_dims; i++)
-        bn_axes[i] = [NSNumber numberWithInt:(1+1+i)];
-=======
       for (const auto i : c10::irange(num_normalized_dims))
         bn_axes[i] = [NSNumber numberWithInt:static_cast<int>(1 + 1 + i)];
->>>>>>> 688427b5
 
       // Shape of input to do "batch norm" backward
       // This is [1, M, -1]
-      NSMutableArray<NSNumber*>* bn_shape = [NSMutableArray<NSNumber*> arrayWithCapacity:(num_normalized_dims+2)];
+      NSMutableArray<NSNumber*>* bn_shape = [NSMutableArray<NSNumber*> arrayWithCapacity:(num_normalized_dims + 2)];
       bn_shape[0] = [NSNumber numberWithInt:1];
       bn_shape[1] = [NSNumber numberWithInt:M];
-<<<<<<< HEAD
-      for(int i = 0; i < num_normalized_dims; i++)
-        bn_shape[i+2] = input_shape[i+num_channel_dims];
-=======
       for (const auto i : c10::irange(num_normalized_dims))
         bn_shape[i + 2] = input_shape[i + num_channel_dims];
->>>>>>> 688427b5
 
       // Shape of mean to do "batch norm" backward
       // This is [1, M, [1,1,1..1]]
-      NSMutableArray<NSNumber*>* bn_mean_shape = [NSMutableArray<NSNumber*> arrayWithCapacity:(num_normalized_dims+2)];
+      NSMutableArray<NSNumber*>* bn_mean_shape =
+          [NSMutableArray<NSNumber*> arrayWithCapacity:(num_normalized_dims + 2)];
       bn_mean_shape[0] = [NSNumber numberWithInt:1];
       bn_mean_shape[1] = [NSNumber numberWithInt:M];
-<<<<<<< HEAD
-      for(int i = 0; i < num_normalized_dims; i++)
-        bn_mean_shape[i+2] = [NSNumber numberWithInt:1];
-=======
       for (const auto i : c10::irange(num_normalized_dims))
         bn_mean_shape[i + 2] = [NSNumber numberWithInt:1];
->>>>>>> 688427b5
 
       // Shape of gamma to multiply with "batch norm" backward
       // This is [1, 1, -1]
-      NSMutableArray<NSNumber*>* bn_gamma_shape = [NSMutableArray<NSNumber*> arrayWithCapacity:(num_normalized_dims+2)];
+      NSMutableArray<NSNumber*>* bn_gamma_shape =
+          [NSMutableArray<NSNumber*> arrayWithCapacity:(num_normalized_dims + 2)];
       bn_gamma_shape[0] = [NSNumber numberWithInt:1];
       bn_gamma_shape[1] = [NSNumber numberWithInt:1];
-<<<<<<< HEAD
-      for(int i = 0; i < num_normalized_dims; i++)
-        bn_gamma_shape[i+2] = input_shape[i+num_channel_dims];
-
-      string key = "layer_norm_backward_mps:"
-                        + std::to_string(has_weight) + ":"
-                        + native_mps::getArrayRefString(normalized_shape) + ":"
-                        + native_mps::getArrayRefString((*X).sizes()) + ":"
-                        + native_mps::getMPSTypeString((*X).scalar_type());
-=======
       for (const auto i : c10::irange(num_normalized_dims))
         bn_gamma_shape[i + 2] = input_shape[i + num_channel_dims];
->>>>>>> 688427b5
-
-      CachedGraph* cachedGraph = static_cast<CachedGraph *>(cache_->LookUp(key));
-
-      if(!cachedGraph) {
-        native_mps::MPSCachedGraph *tmpCachedGraph = cache_->CreateCachedGraph(key, ^ native_mps::MPSCachedGraph * () {
-
-          CachedGraph *newCachedGraph = nil;
+
+      string key = "layer_norm_backward_mps:" + std::to_string(has_weight) + ":" +
+          native_mps::getArrayRefString(normalized_shape) + ":" + native_mps::getArrayRefString((*X).sizes()) + ":" +
+          native_mps::getMPSTypeString(*X);
+
+      CachedGraph* cachedGraph = static_cast<CachedGraph*>(cache_->LookUp(key));
+
+      if (!cachedGraph) {
+        native_mps::MPSCachedGraph* tmpCachedGraph = cache_->CreateCachedGraph(key, ^native_mps::MPSCachedGraph*() {
+          CachedGraph* newCachedGraph = nil;
 
           @autoreleasepool {
             MPSGraph* mpsGraph = native_mps::make_mps_graph();
@@ -1132,7 +1052,7 @@
             MPSGraphTensor* inputTensor = native_mps::mpsGraphRankedPlaceHolder(mpsGraph, *X);
             MPSGraphTensor* gradOutputTensor = native_mps::mpsGraphRankedPlaceHolder(mpsGraph, *dOut);
             MPSGraphTensor* weightTensor = nil;
-            if(has_weight)
+            if (has_weight)
               weightTensor = native_mps::mpsGraphRankedPlaceHolder(mpsGraph, *gamma);
 
             // Mean and inv std tensors to be saved and returned
@@ -1143,7 +1063,7 @@
             MPSGraphTensor* gradWeightTensor = nil;
             MPSGraphTensor* gradBiasTensor = nil;
 
-            if(grad_input_mask[1]) {
+            if (grad_input_mask[1]) {
               MPSGraphTensor* xMinusMean = [mpsGraph subtractionWithPrimaryTensor:inputTensor
                                                                   secondaryTensor:meanTensor
                                                                              name:nil];
@@ -1153,46 +1073,31 @@
               MPSGraphTensor* gradBnMulTensor = [mpsGraph multiplicationWithPrimaryTensor:bnForwardTensor
                                                                           secondaryTensor:gradOutputTensor
                                                                                      name:nil];
-              gradWeightTensor = [mpsGraph reductionSumWithTensor:gradBnMulTensor
-                                                             axes:gamma_axes
-                                                             name:nil];
+              gradWeightTensor = [mpsGraph reductionSumWithTensor:gradBnMulTensor axes:gamma_axes name:nil];
             }
-            if(grad_input_mask[2]) {
-              gradBiasTensor = [mpsGraph reductionSumWithTensor:gradOutputTensor
-                                                           axes:gamma_axes
-                                                           name:nil];
+            if (grad_input_mask[2]) {
+              gradBiasTensor = [mpsGraph reductionSumWithTensor:gradOutputTensor axes:gamma_axes name:nil];
             }
-            if(grad_input_mask[0]) {
-
+            if (grad_input_mask[0]) {
               // Reshape input to [1, M, -1]
               // Reshape mean and rstd to [1, M, -1]
               // Reshape gamma to [1, 1, -1] (-1 has N dims)
 
-              MPSGraphTensor* bnInputTensor = [mpsGraph reshapeTensor:inputTensor
-                                                            withShape:bn_shape
-                                                                 name:nil];
+              MPSGraphTensor* bnInputTensor = [mpsGraph reshapeTensor:inputTensor withShape:bn_shape name:nil];
               MPSGraphTensor* bnGradOutputTensor = [mpsGraph reshapeTensor:gradOutputTensor
                                                                  withShape:bn_shape
                                                                       name:nil];
               // Do this at the end
-              if(has_weight) {
-                MPSGraphTensor* bnGammaTensor = [mpsGraph reshapeTensor:weightTensor
-                                                              withShape:bn_gamma_shape
-                                                                   name:nil];
+              if (has_weight) {
+                MPSGraphTensor* bnGammaTensor = [mpsGraph reshapeTensor:weightTensor withShape:bn_gamma_shape name:nil];
                 bnGradOutputTensor = [mpsGraph multiplicationWithPrimaryTensor:bnGradOutputTensor
                                                                secondaryTensor:bnGammaTensor
                                                                           name:nil];
               }
-              MPSGraphTensor* bnMeanTensor = [mpsGraph reshapeTensor:meanTensor
-                                                           withShape:bn_mean_shape
-                                                                name:nil];
-              MPSGraphTensor* bnRstdTensor = [mpsGraph reshapeTensor:rstdTensor
-                                                           withShape:bn_mean_shape
-                                                                name:nil];
-
-              MPSGraphTensor* mulTensor = [mpsGraph constantWithScalar:N
-                                                   shape:@[@1]
-                                                dataType:MPSDataTypeInt32];
+              MPSGraphTensor* bnMeanTensor = [mpsGraph reshapeTensor:meanTensor withShape:bn_mean_shape name:nil];
+              MPSGraphTensor* bnRstdTensor = [mpsGraph reshapeTensor:rstdTensor withShape:bn_mean_shape name:nil];
+
+              MPSGraphTensor* mulTensor = [mpsGraph constantWithScalar:N shape:@[ @1 ] dataType:MPSDataTypeInt32];
 
               MPSGraphTensor* numberToReduceTensor = mulTensor;
 
@@ -1200,8 +1105,7 @@
                                                           toType:bnInputTensor.dataType
                                                             name:@"cast2Tensor"];
 
-              MPSGraphTensor* sizeReciprocalTensor = [mpsGraph reciprocalWithTensor:cast2Tensor
-                                                                               name:nil];
+              MPSGraphTensor* sizeReciprocalTensor = [mpsGraph reciprocalWithTensor:cast2Tensor name:nil];
 
               // TODO: Reduce redundant computation
               MPSGraphTensor* xMinusMean = [mpsGraph subtractionWithPrimaryTensor:bnInputTensor
@@ -1216,13 +1120,9 @@
                                                                           secondaryTensor:normalizedTensor
                                                                                      name:nil];
 
-              MPSGraphTensor* gammaGradient = [mpsGraph reductionSumWithTensor:bnGradMulTensor
-                                                                          axes:bn_axes
-                                                                          name:nil];
-
-              MPSGraphTensor* betaGradient = [mpsGraph reductionSumWithTensor:bnGradOutputTensor
-                                                                         axes:bn_axes
-                                                                         name:nil];
+              MPSGraphTensor* gammaGradient = [mpsGraph reductionSumWithTensor:bnGradMulTensor axes:bn_axes name:nil];
+
+              MPSGraphTensor* betaGradient = [mpsGraph reductionSumWithTensor:bnGradOutputTensor axes:bn_axes name:nil];
 
               MPSGraphTensor* gradient1 = [mpsGraph multiplicationWithPrimaryTensor:bnGradOutputTensor
                                                                     secondaryTensor:bnRstdTensor
@@ -1233,15 +1133,14 @@
                                                                                  name:nil];
 
               // reverseVariance is square of rstd
-              MPSGraphTensor* reverseVariance = [mpsGraph squareWithTensor:bnRstdTensor
-                                                                      name:nil];
+              MPSGraphTensor* reverseVariance = [mpsGraph squareWithTensor:bnRstdTensor name:nil];
               MPSGraphTensor* gradient2_2 = [mpsGraph multiplicationWithPrimaryTensor:gammaGradient
                                                                       secondaryTensor:reverseVariance
                                                                                  name:nil];
 
               MPSGraphTensor* gradient2 = [mpsGraph multiplicationWithPrimaryTensor:gradient2_1
-                                                                secondaryTensor:gradient2_2
-                                                                           name:nil];
+                                                                    secondaryTensor:gradient2_2
+                                                                               name:nil];
 
               MPSGraphTensor* gradient3_1 = [mpsGraph multiplicationWithPrimaryTensor:sizeReciprocalTensor
                                                                       secondaryTensor:betaGradient
@@ -1259,21 +1158,14 @@
                                                                 secondaryTensor:gradient3
                                                                            name:nil];
 
-              gradInputTensor = [mpsGraph reshapeTensor:gradient
-                                              withShape:input_shape
-                                                   name:nil];
-
+              gradInputTensor = [mpsGraph reshapeTensor:gradient withShape:input_shape name:nil];
             }
 
-            if(grad_input_mask[1]) {
-              gradWeightTensor = [mpsGraph reshapeTensor:gradWeightTensor
-                                               withShape:gamma_shape
-                                                    name:nil];
+            if (grad_input_mask[1]) {
+              gradWeightTensor = [mpsGraph reshapeTensor:gradWeightTensor withShape:gamma_shape name:nil];
             }
-            if(grad_input_mask[2]) {
-              gradBiasTensor = [mpsGraph reshapeTensor:gradBiasTensor
-                                             withShape:gamma_shape
-                                                  name:nil];
+            if (grad_input_mask[2]) {
+              gradBiasTensor = [mpsGraph reshapeTensor:gradBiasTensor withShape:gamma_shape name:nil];
             }
 
             newCachedGraph->gradOutputTensor_ = gradOutputTensor;
@@ -1287,50 +1179,48 @@
           }
           return newCachedGraph;
         });
-        cachedGraph = static_cast<CachedGraph *>(tmpCachedGraph);
+        cachedGraph = static_cast<CachedGraph*>(tmpCachedGraph);
       }
 
       auto inputPlaceholder = native_mps::Placeholder(cachedGraph->inputTensor_, *X);
       auto gradOutputPlaceholder = native_mps::Placeholder(cachedGraph->gradOutputTensor_, *dOut);
       auto weightPlaceholder = native_mps::Placeholder();
-      if(has_weight)
+      if (has_weight)
         weightPlaceholder = native_mps::Placeholder(cachedGraph->weightTensor_, *gamma);
       auto saveMeanPlaceholder = native_mps::Placeholder(cachedGraph->meanTensor_, mean);
       auto saveVarPlaceholder = native_mps::Placeholder(cachedGraph->rstdTensor_, rstd);
 
       auto gradInputPlaceholder = native_mps::Placeholder();
-      if(grad_input_mask[0])
+      if (grad_input_mask[0])
         gradInputPlaceholder = native_mps::Placeholder(cachedGraph->gradInputTensor_, grad_input);
       auto gradWeightPlaceholder = native_mps::Placeholder();
-      if(grad_input_mask[1])
+      if (grad_input_mask[1])
         gradWeightPlaceholder = native_mps::Placeholder(cachedGraph->gradWeightTensor_, grad_weight);
-      auto gradBiasPlaceholder = native_mps::Placeholder();;
-      if(grad_input_mask[2])
+      auto gradBiasPlaceholder = native_mps::Placeholder();
+      ;
+      if (grad_input_mask[2])
         gradBiasPlaceholder = native_mps::Placeholder(cachedGraph->gradBiasTensor_, grad_bias);
 
-      NSMutableDictionary *feeds = [[NSMutableDictionary new] autorelease];
+      NSMutableDictionary* feeds = [[NSMutableDictionary new] autorelease];
       feeds[inputPlaceholder.getMPSGraphTensor()] = inputPlaceholder.getMPSGraphTensorData();
       feeds[gradOutputPlaceholder.getMPSGraphTensor()] = gradOutputPlaceholder.getMPSGraphTensorData();
-      if(has_weight)
+      if (has_weight)
         feeds[weightPlaceholder.getMPSGraphTensor()] = weightPlaceholder.getMPSGraphTensorData();
       feeds[saveMeanPlaceholder.getMPSGraphTensor()] = saveMeanPlaceholder.getMPSGraphTensorData();
       feeds[saveVarPlaceholder.getMPSGraphTensor()] = saveVarPlaceholder.getMPSGraphTensorData();
 
-      NSMutableDictionary *results = [[NSMutableDictionary new] autorelease];
-      if(grad_input_mask[0])
+      NSMutableDictionary* results = [[NSMutableDictionary new] autorelease];
+      if (grad_input_mask[0])
         results[gradInputPlaceholder.getMPSGraphTensor()] = gradInputPlaceholder.getMPSGraphTensorData();
-      if(grad_input_mask[1])
+      if (grad_input_mask[1])
         results[gradWeightPlaceholder.getMPSGraphTensor()] = gradWeightPlaceholder.getMPSGraphTensorData();
-      if(grad_input_mask[2])
+      if (grad_input_mask[2])
         results[gradBiasPlaceholder.getMPSGraphTensor()] = gradBiasPlaceholder.getMPSGraphTensorData();
 
       native_mps::runMPSGraph(stream, cachedGraph->graph(), feeds, results);
-
-  }
-
+    }
   }
   return std::make_tuple(std::move(grad_input), std::move(grad_weight), std::move(grad_bias));
-
 }
 
 } // namespace at::native