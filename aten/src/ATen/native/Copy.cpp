--- conflicted
+++ resolved
@@ -279,11 +279,7 @@
 }
 
 // NB: cribbed from https://github.com/pytorch/pytorch/pull/88198
-<<<<<<< HEAD
-static at::Tensor clone_preserve_strides(const at::Tensor& self) {
-=======
 at::Tensor clone_preserve_strides(const at::Tensor& self) {
->>>>>>> 39772a6a
   TORCH_INTERNAL_ASSERT(self.has_storage());
   // In cases where the input tensor has internal memory overlap, we cannot actually
   // preserve the strides/storage_offset of the input tensor, because
