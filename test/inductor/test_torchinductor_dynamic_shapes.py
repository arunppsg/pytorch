--- conflicted
+++ resolved
@@ -47,11 +47,6 @@
 test_failures = {
     "test_cpp_wrapper_dynamic_shapes": TestFailure(("cpu",)),
     "test_kwargs_dynamic_shapes": TestFailure(("cpu",)),
-<<<<<<< HEAD
-    # test_roi_align uses torchvision, which doesn't work with dynamic shapes
-    "test_roi_align_dynamic_shapes": TestFailure(("cpu", "cuda")),
-=======
->>>>>>> 902ee13a
 }
 
 
