--- conflicted
+++ resolved
@@ -81,23 +81,13 @@
         qtensor = TensorAPoT(4, 2, False)
 
         # get apot reduced precision fp quantized tensor result
-<<<<<<< HEAD
         qtensor_red_prec = torch.clone(qtensor.quantize_APoT(tensor2quantize=tensor2quantize,
-                                                                 use_int_repr=False))
+                                                             use_int_repr=False))
         reduced_precision_lst = list(qtensor_red_prec)
 
         # get apot int representation quantized tensor result
         qtensor_int_rep = torch.clone(qtensor.quantize_APoT(tensor2quantize=tensor2quantize, use_int_repr=True))
         int_rep_lst = list(qtensor_int_rep)
-=======
-        apot_tens_red_prec = torch.clone(qtensor.quantize_APoT(tensor2quantize=tensor2quantize,
-                                                                 apot_repr=APoTRepr.reduced_precision_fp))
-        reduced_precision_lst = list(apot_tens_red_prec)
-
-        # get apot int representation quantized tensor result
-        apot_tens_int_rep = torch.clone(qtensor.quantize_APoT(tensor2quantize=tensor2quantize, apot_repr=APoTRepr.level_indices))
-        int_rep_lst = list(apot_tens_int_rep)
->>>>>>> 52ca62d2dba ([quant] Dequantize apot tensor)
 
         # get quantization levels and level indices
         quant_levels_lst = list(qtensor.quantization_levels)
@@ -131,12 +121,13 @@
         tensor2dequantize = 16 * torch.rand(size)
         qtensor = TensorAPoT(4, 2, False)
         qtensor.data = tensor2dequantize.int()
-        qtensor.apot_repr = APoTRepr.level_indices
-        orig_input = torch.clone(qtensor.data)
-
-        dequantized_result = qtensor.dequantize()
-
-        quantized_result = qtensor.quantize_APoT(tensor2quantize=dequantized_result, apot_repr=APoTRepr.level_indices)
+        orig_input = torch.clone(qtensor.data)
+
+        dequantized_result = qtensor.dequantize()
+
+        print(dequantized_result)
+
+        quantized_result = qtensor.quantize_APoT(tensor2quantize=dequantized_result, use_int_repr=True)
 
         self.assertTrue(torch.equal(dequantized_result, quantized_result))
 
@@ -158,12 +149,11 @@
         tensor2dequantize = 64 * torch.rand(size, size)
         qtensor = TensorAPoT(6, 2, False)
         qtensor.data = tensor2dequantize.int()
-        qtensor.apot_repr = APoTRepr.level_indices
-        orig_input = torch.clone(qtensor.data)
-
-        dequantized_result = qtensor.dequantize()
-
-        quantized_result = qtensor.quantize_APoT(tensor2quantize=dequantized_result, apot_repr=APoTRepr.level_indices)
+        orig_input = torch.clone(qtensor.data)
+
+        dequantized_result = qtensor.dequantize()
+
+        quantized_result = qtensor.quantize_APoT(tensor2quantize=dequantized_result, use_int_repr=True)
 
         self.assertTrue(torch.equal(dequantized_result, quantized_result))
 
@@ -185,12 +175,11 @@
         tensor2dequantize = 64 * torch.rand(size, size, size)
         qtensor = TensorAPoT(6, 2, False)
         qtensor.data = tensor2dequantize.int()
-        qtensor.apot_repr = APoTRepr.level_indices
-        orig_input = torch.clone(qtensor.data)
-
-        dequantized_result = qtensor.dequantize()
-
-        quantized_result = qtensor.quantize_APoT(tensor2quantize=dequantized_result, apot_repr=APoTRepr.level_indices)
+        orig_input = torch.clone(qtensor.data)
+
+        dequantized_result = qtensor.dequantize()
+
+        quantized_result = qtensor.quantize_APoT(tensor2quantize=dequantized_result, use_int_repr=True)
 
         self.assertTrue(torch.equal(dequantized_result, quantized_result))
 
@@ -211,12 +200,11 @@
         # generate tensor with random fp values between 0 -> 1
         tensor2quantize = torch.rand(size)
         qtensor = TensorAPoT(4, 2, False)
-        qtensor.apot_repr = APoTRepr.reduced_precision_fp
-        orig_input = torch.clone(qtensor.data)
-
-        dequantized_result = qtensor.dequantize()
-
-        quantized_result = qtensor.quantize_APoT(tensor2quantize=dequantized_result, apot_repr=APoTRepr.reduced_precision_fp)
+        orig_input = torch.clone(qtensor.data)
+
+        dequantized_result = qtensor.dequantize()
+
+        quantized_result = qtensor.quantize_APoT(tensor2quantize=dequantized_result, use_int_repr=False)
 
         self.assertTrue(torch.equal(dequantized_result, quantized_result))
 
