--- conflicted
+++ resolved
@@ -1,7 +1,6 @@
 load("@bazel_skylib//lib:paths.bzl", "paths")
 load("@pybind11_bazel//:build_defs.bzl", "pybind_extension")
-load("@rules_proto//proto:defs.bzl", "proto_library")
-load("@rules_cc//cc:defs.bzl", "cc_binary", "cc_library", "cc_proto_library", "cc_test")
+load("@rules_cc//cc:defs.bzl", "cc_binary", "cc_library", "cc_test")
 load("@pytorch//third_party:substitution.bzl", "header_template_rule")
 load("@pytorch//:tools/bazel.bzl", "rules")
 load("@pytorch//tools/rules:cu.bzl", "cu_library")
@@ -449,19 +448,6 @@
     "-fno-math-errno",
     "-fno-trapping-math",
 ]
-
-proto_library(
-    name = "caffe2_proto_source",
-    srcs = glob([
-        "caffe2/proto/*.proto",
-    ]),
-    visibility = ["//visibility:public"],
-)
-
-cc_proto_library(
-    name = "caffe2_protos",
-    deps = [":caffe2_proto_source"],
-)
 
 header_template_rule(
     name = "caffe2_core_macros_h",
@@ -1040,7 +1026,6 @@
         "caffe2/utils/math/utils.cc",
         "caffe2/utils/math_cpu.cc",
         "caffe2/utils/murmur_hash3.cc",
-        "caffe2/utils/proto_convert.cc",
         "caffe2/utils/proto_utils.cc",
         "caffe2/utils/proto_wrap.cc",
         "caffe2/utils/signal_handler.cc",
@@ -1293,12 +1278,10 @@
         "caffe2/utils/fixed_divisor.h",
     ] + glob([
         "caffe2/utils/threadpool/*.h",
-        "caffe2/proto/*.h",
     ]),
     copts = CAFFE2_COPTS,
     visibility = ["//visibility:public"],
     deps = [
-        ":caffe2_protos",
         ":caffe2_core_macros_h",
         "//c10:headers",
         "//caffe2/proto:caffe2_pb",
@@ -1355,7 +1338,6 @@
         "caffe2/perfkernels/*.h",
         "caffe2/predictor/*.h",
         "caffe2/predictor/emulator/*.h",
-        "caffe2/proto/*.h",
         "caffe2/quantization/server/*.h",
         "caffe2/queue/*.h",
         "caffe2/serialize/*.h",
@@ -1378,12 +1360,8 @@
     visibility = ["//visibility:public"],
     deps = [
         ":caffe2_for_aten_headers",
-<<<<<<< HEAD
-        ":caffe2_protos",
-=======
         "//caffe2/proto:caffe2_pb",
         "//caffe2/proto:cc_proto",
->>>>>>> 902ee13a
     ],
 )
 
@@ -1444,12 +1422,8 @@
         ":caffe2_perfkernels_avx",
         ":caffe2_perfkernels_avx2",
         ":caffe2_perfkernels_avx512",
-<<<<<<< HEAD
-        ":caffe2_protos",
-=======
         "//caffe2/proto:caffe2_pb",
         "//caffe2/proto:cc_proto",
->>>>>>> 902ee13a
         "//third_party/miniz-2.1.0:miniz",
         "@com_google_protobuf//:protobuf",
         "@eigen",
@@ -1458,10 +1432,6 @@
         "@foxi",
         "@gloo",
         "@onnx",
-<<<<<<< HEAD
-        "@fmt",
-=======
->>>>>>> 902ee13a
     ] + if_cuda(
         [
             ":caffe2_cuda_cpp",
